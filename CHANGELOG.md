--- conflicted
+++ resolved
@@ -204,8 +204,5 @@
 
 - Limit projects listing to active projects only; a `--show-all` flag can be used for listing all projects, active and inactive ([#556](https://github.com/ScilifelabDataCentre/dds_cli/pull/556))
 - Display name of creator when listing projects ([#557](https://github.com/ScilifelabDataCentre/dds_cli/pull/557))
-<<<<<<< HEAD
 - New command: `dds project info [OPTIONS]` to display information about specific project ([#561](https://github.com/ScilifelabDataCentre/dds_cli/pull/561))
-=======
-- New option for `dds data put`: `--destination` - allow upload to existing or new directory ([#559](https://github.com/ScilifelabDataCentre/dds_cli/pull/559))
->>>>>>> a4e4c8de
+- New option for `dds data put`: `--destination` - allow upload to existing or new directory ([#559](https://github.com/ScilifelabDataCentre/dds_cli/pull/559))