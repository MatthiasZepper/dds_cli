--- conflicted
+++ resolved
@@ -202,8 +202,5 @@
 
 ## Sprint (2022-10-14 - 2022-10-28)
 
-<<<<<<< HEAD
-- Display name of creator when listing projects ([#557](https://github.com/ScilifelabDataCentre/dds_cli/pull/557))
-=======
 - Limit projects listing to active projects only; a `--show-all` flag can be used for listing all projects, active and inactive ([#556](https://github.com/ScilifelabDataCentre/dds_cli/pull/556))
->>>>>>> 58e6f29d
+- Display name of creator when listing projects ([#557](https://github.com/ScilifelabDataCentre/dds_cli/pull/557))