# Changelog

Please add a _short_ line describing the PR you make, if the PR implements a specific feature or functionality, or refactor. Not needed if you add very small and unnoticable changes.

## Sprint (2021-08-11 - 2021-08-25)

- Progress bar glitch fixed by creating console object in utils.py ([#130](https://github.com/ScilifelabDataCentre/dds_cli/pull/130))
- Log messages about successful checksum verification ([#131](https://github.com/ScilifelabDataCentre/dds_cli/pull/131))
- Removed reduntant message in `dds ls` ([#132](https://github.com/ScilifelabDataCentre/dds_cli/pull/132))
- Pagination of tables if too long ([#133](https://github.com/ScilifelabDataCentre/dds_cli/pull/133))
- Warning about non existent files when using `--source-path-file` option in `dds put` ([#134](https://github.com/ScilifelabDataCentre/dds_cli/pull/134))
- `--tree` option for `dds ls` - display whole file tree ([#136](https://github.com/ScilifelabDataCentre/dds_cli/pull/136))

## Sprint (2021-08-25 - 2021-09-08)

- Custom exceptions and code cleanup ([#143](https://github.com/ScilifelabDataCentre/dds_cli/pull/143))

## Sprint (2021-09-08 - 2021-09-22)

- Install `pytest` in github action ([#151](https://github.com/ScilifelabDataCentre/dds_cli/pull/151))
- `method` moved to base class ([#152](https://github.com/ScilifelabDataCentre/dds_cli/pull/152))
- Module used in testing ([#154](https://github.com/ScilifelabDataCentre/dds_cli/pull/154))
- Make error message readable ([#155](https://github.com/ScilifelabDataCentre/dds_cli/pull/155))
- Changed CLI to match the new authentication in the API ([#156](https://github.com/ScilifelabDataCentre/dds_cli/pull/156))

## Sprint (2021-09-22 - 2021-10-06)

- Added detection of Windows legacy versions ([#159](https://github.com/ScilifelabDataCentre/dds_cli/pull/159))
- Removed tests involving requests ([#166](https://github.com/ScilifelabDataCentre/dds_cli/pull/166))

## Sprint (2021-10-06 - 2021-10-20)

- Tests removed ([#169](https://github.com/ScilifelabDataCentre/dds_cli/pull/169))
- Project creation functionality ([#167](https://github.com/ScilifelabDataCentre/dds_cli/pull/167))
- `--is-sensitive` option added to project creation ([#171](https://github.com/ScilifelabDataCentre/dds_cli/pull/171))
- Changes to match the web changes regarding user inheritance and roles: [#627](https://github.com/ScilifelabDataCentre/dds_web/pull/627) ([#172](https://github.com/ScilifelabDataCentre/dds_cli/pull/172))
- Errors during upload logged directly instead of waiting for clean up at the end ([#173](https://github.com/ScilifelabDataCentre/dds_cli/pull/173))
- Changed from `resolve` to `abspath` ([#175](https://github.com/ScilifelabDataCentre/dds_cli/pull/175))
- Option to display users involved in projects: `dds ls --users` ([#174](https://github.com/ScilifelabDataCentre/dds_cli/pull/174))
- `invite` command ([#158](https://github.com/ScilifelabDataCentre/dds_cli/pull/158))

## Sprint (2021-10-20 - 2021-11-03)

- Refactoring of `dds rm` ([#179](https://github.com/ScilifelabDataCentre/dds_cli/pull/179))
- Formatting of the project lists moved to the CLI ([#184](https://github.com/ScilifelabDataCentre/dds_cli/pull/184))
- Removed the update of the project size after upload ([#185](https://github.com/ScilifelabDataCentre/dds_cli/pull/185))

## Sprint (2021-11-03 - 2021-11-17)

- Bug fix regarding usage values ([#189](https://github.com/ScilifelabDataCentre/dds_cli/pull/189))
- Functionality to associate users with projects ([#186](https://github.com/ScilifelabDataCentre/dds_cli/pull/186))
- Config option removed ([#190](https://github.com/ScilifelabDataCentre/dds_cli/pull/190))
- `expanduser` added since `os.path.abspath` does not expand the `~` symbol ([#191](https://github.com/ScilifelabDataCentre/dds_cli/pull/191))
- Save encrypted token after authentication and use for subsequent commands([#193](https://github.com/ScilifelabDataCentre/dds_cli/pull/193))

## Sprint (2021-11-17 - 2021-12-01)

- Username not required since sessions used ([#195](https://github.com/ScilifelabDataCentre/dds_cli/pull/195))
- Color in `pytest` ([#197](https://github.com/ScilifelabDataCentre/dds_cli/pull/197))
- Filename displayed in bucket replaced by UUID ([#196](https://github.com/ScilifelabDataCentre/dds_cli/pull/196))
- `--no-prompt` flag, `Session`->`Auth`, new `auth` subcommands: `login`, `logout`, `info` ([#198](https://github.com/ScilifelabDataCentre/dds_cli/pull/198))
- Tests for adding users and listing projects/files ([#199](https://github.com/ScilifelabDataCentre/dds_cli/pull/199))
- `--json` flag to `dds ls` to output list of project as json format ([#201](https://github.com/ScilifelabDataCentre/dds_cli/pull/201))

## Sprint (2021-12-01 - 2021-12-15)

- `sphinx` for automatic generation of documentation ([#202](https://github.com/ScilifelabDataCentre/dds_cli/pull/202))
- `status` command ([#204](https://github.com/ScilifelabDataCentre/dds_cli/pull/204))
- Removed all occurrences of `os.umask` ([#206](https://github.com/ScilifelabDataCentre/dds_cli/pull/206))
- Changed logging level back to `INFO` and output progress bars to stderr ([#207](https://github.com/ScilifelabDataCentre/dds_cli/pull/209))
- Changed download procedure from `boto3` to `requests` to handle presigned urls ([#203](https://github.com/ScilifelabDataCentre/dds_cli/pull/203))

## Sprint (2021-12-15 - 2021-12-29) _Christmas_

- Updated token expiration information ([#209](https://github.com/ScilifelabDataCentre/dds_cli/pull/209))
- Group command `user` ([#200](https://github.com/ScilifelabDataCentre/dds_cli/pull/200))
- `project` command and subcommands `grant`&`revoke` ([#210](https://github.com/ScilifelabDataCentre/dds_cli/pull/210))

## Sprint (2021-12-29 - 2022-01-12)

- Grouped commands into `auth`, `user`, `project` and `data`. Created common options and arguments. ([#213](https://github.com/ScilifelabDataCentre/dds_cli/pull/213))
- Command for displaying user info ([#214](https://github.com/ScilifelabDataCentre/dds_cli/pull/214))

## Sprint (2022-01-12 - 2022-01-26)

- Timestamps converted to local timezone when displaying ([#217](https://github.com/ScilifelabDataCentre/dds_cli/pull/217))
- Project ID always sent in request as `param` - consistency changes ([#220](https://github.com/ScilifelabDataCentre/dds_cli/pull/220))

## Sprint (2022-01-26 - 2022-02-09)

- File paths replaced by UUID to prevent sensitive information in Safespring storage ([#225](https://github.com/ScilifelabDataCentre/dds_cli/pull/225))
- Commands to activate and deactivate users ([#226](https://github.com/ScilifelabDataCentre/dds_cli/pull/226))
- Authentication with HOTP ([#222](https://github.com/ScilifelabDataCentre/dds_cli/pull/222))
- Handling of `ApiResponseError` to avoid huge error printout ([#228](https://github.com/ScilifelabDataCentre/dds_cli/pull/228))

## Sprint (2022-02-09 - 2022-02-23)

- Add `dds project access fix` command for reseting user access when reset password ([#236](https://github.com/ScilifelabDataCentre/dds_cli/pull/236))
- Save failed files to log and print out help message after ([#237](https://github.com/ScilifelabDataCentre/dds_cli/pull/237))
- Change `--is_sensitive` to `--non-sensitive` ([#246](https://github.com/ScilifelabDataCentre/dds_cli/pull/246))
- Display logged in user in header ([#244](https://github.com/ScilifelabDataCentre/dds_cli/pull/244))
- Updated token expiration information ([#245](https://github.com/scilifelabdatacentre/dds_cli/issues/245))

## Sprint (2022-02-23 - 2022-03-09)

- Introduced a `--no-mail` flag in the CLI respectively a `send_email: True/False` json parameter to fix [issue 924](https://github.com/scilifelabdatacentre/dds_web/issues/924) ([#253](https://github.com/ScilifelabDataCentre/dds_cli/pull/253))
- Added documentation and test protocol ([#252](https://github.com/ScilifelabDataCentre/dds_cli/pull/252))
- Temporary unit option when adding user ([#261](https://github.com/ScilifelabDataCentre/dds_cli/pull/261))
- Added windows docs (by Matthias Zepper) ([#276](https://github.com/ScilifelabDataCentre/dds_cli/pull/276))
- Removed pinned package versions and bumped rick-click, should work for Python 3.7 up to 3.10 ([#288](https://github.com/ScilifelabDataCentre/dds_cli/pull/288))
- Remove local token when requesting deletion of own account ([297](https://github.com/ScilifelabDataCentre/dds_cli/pull/297)/[303](https://github.com/ScilifelabDataCentre/dds_cli/pull/303))
- Add Role when listing project users ([#316](https://github.com/ScilifelabDataCentre/dds_cli/pull/316))
- Pin rich-click `>=1.2.1` to solve exception handling errors ([#327](https://github.com/ScilifelabDataCentre/dds_cli/pull/327))
- Add a `--token-path` argument to tell where the token should be saved and which token to be used. ([#329](https://github.com/ScilifelabDataCentre/dds_cli/pull/329))
- Remove `--username` option ([#331](https://github.com/ScilifelabDataCentre/dds_cli/pull/331))
- Add support for the zero-conf environment in dds_web ([#337](https://github.com/ScilifelabDataCentre/dds_cli/pull/337))
- Increase request timeout to 30 ([#344](https://github.com/ScilifelabDataCentre/dds_cli/pull/344))
- Make sure "already uploaded" does not give an error output ([#341](https://github.com/ScilifelabDataCentre/dds_cli/pull/341))
- URL in the logo changing with DDS_CLI_ENV ([#349](https://github.com/ScilifelabDataCentre/dds_cli/pull/349))
- Show message "Any users with errors were not added to the project" when emails failed to validate during project creation ([#356](https://github.com/ScilifelabDataCentre/dds_cli/pull/356))
- Ask user confirmation for project abort, archive and delete([#357](https://github.com/ScilifelabDataCentre/dds_cli/pull/357))
- Replaced the default help messages of Click for the `--version` and `--help` options as requested in [issue 338](https://github.com/scilifelabdatacentre/dds_web/issues/338).
- Explicit error message for `--destination` when the path exists ([#371](https://github.com/ScilifelabDataCentre/dds_cli/pull/371))
- Escape variables that are printed in the cli (avoiding e.g. hidden text and bad coloring) ([#364](https://github.com/ScilifelabDataCentre/dds_cli/pull/364))

## Sprint (2022-03-09 - 2022-03-23)

- New `dds user ls` command for listing unit users ([#384](https://github.com/ScilifelabDataCentre/dds_cli/pull/384))
- When using `dds project access fix`, list the projects which where not possible to update access in ([#379](https://github.com/ScilifelabDataCentre/dds_cli/pull/379))
- Add `Access` column to show user if they have access or not ([#383](https://github.com/ScilifelabDataCentre/dds_cli/pull/383))
- New `--mount-dir` option for `dds data put` where the `DataDelivery...` folders will be created if specified ([#393](https://github.com/ScilifelabDataCentre/dds_cli/pull/393))
- File permission fixing for the token on Windows ([#395](https://github.com/ScilifelabDataCentre/dds_cli/pull/395))
- New unit group command unit module ([#398](https://github.com/ScilifelabDataCentre/dds_cli/pull/398))
- `--unit` option for Super Admins to list unit users ([#397](https://github.com/ScilifelabDataCentre/dds_cli/pull/397))
- Removed `dds project status abort` and added `--abort` flag to `dds project status archive` ([#404](https://github.com/ScilifelabDataCentre/dds_cli/pull/404))
- Delete temporary folder before `DownloadError` and `UploadError` ([#407](https://github.com/ScilifelabDataCentre/dds_cli/pull/407)).
- Allow delete of both folder and files ([#411](https://github.com/ScilifelabDataCentre/dds_cli/pull/411))
- Report number of files deleted for "rm folder" ([#408](https://github.com/ScilifelabDataCentre/dds_cli/pull/408))
- Change log to correct json ([#426](https://github.com/ScilifelabDataCentre/dds_cli/pull/426))
- `--is-invite` option in `dds user delete` to allow delete of invites (temporary) ([#415](https://github.com/ScilifelabDataCentre/dds_cli/pull/415))
- Github Action to automatically build the executables (with help from @zishanmirza) and the documentations with Sphinx.([#419](https://github.com/ScilifelabDataCentre/dds_cli/pull/419),[#423](https://github.com/ScilifelabDataCentre/dds_cli/pull/423))
- Github Action to automatically deploy the documentation to Github Pages. ([#436](https://github.com/ScilifelabDataCentre/dds_cli/pull/436))
- Refactor version handling to allow PyInstaller builds. ([#439](https://github.com/ScilifelabDataCentre/dds_cli/pull/439))

## Sprint (2022-03-23 - 2022-04-06)

- Patch: Add a message when the project access would be fixed for a user. ([#446](https://github.com/ScilifelabDataCentre/dds_cli/pull/446))

## Sprint (2022-04-06 - 2022-04-20)

- `motd` command to add new message of the day via new endpoint ([#449](https://github.com/ScilifelabDataCentre/dds_cli/pull/449))
- Patch: Message in docstrings to urge users to reauthenticate before upload and download ([#450](https://github.com/ScilifelabDataCentre/dds_cli/pull/450))
- Pin versions in `requirements-dev.txt`: New version of `sphinx-click` makes `:nested: full` not work anymore (direct commit: https://github.com/ScilifelabDataCentre/dds_cli/commit/b91332b43e9cdee40a8132eab15e2fea3201bab6)

## Sprint (2022-04-20 - 2022-05-04)

- Patch: Update help message about `--principal-investigator` option ([#465](https://github.com/ScilifelabDataCentre/dds_cli/pull/465))
- Removed all CLI tests because needs redo ([#469](https://github.com/ScilifelabDataCentre/dds_cli/pull/469))
- (Re)Added parsing of project specific errors for `dds project access fix` and `dds user add -p` ([#491](https://github.com/ScilifelabDataCentre/dds_cli/pull/491))

## Sprint (2022-05-04 - 2022-05-18)

- Enable use of app for second factor authentication instead of email. ([#259](https://github.com/ScilifelabDataCentre/dds_cli/pull/259))

## Sprint (2022-06-15 - 2022-06-29)

- Display message of the day at top before output ([#498](https://github.com/ScilifelabDataCentre/dds_cli/pull/498))
- Change token check message for Windows to more user friendly ([#500](https://github.com/ScilifelabDataCentre/dds_cli/pull/500))
- New command: List all users as Super Admin and find existing users ([#504](https://github.com/ScilifelabDataCentre/dds_cli/pull/504))
- Add possibility of allowing group access to authenticated session ([#502](https://github.com/ScilifelabDataCentre/dds_cli/pull/502))

## Summer 2022

- Check for DDS_CLI_ENV = "test-instance" in order to allow testing of features before production ([#506](https://github.com/ScilifelabDataCentre/dds_cli/pull/506))
- List all active motds instead of latest and new command for deactivating motds ([#505](https://github.com/ScilifelabDataCentre/dds_cli/pull/505))
- New spinner when getting project private ([#510](https://github.com/ScilifelabDataCentre/dds_cli/pull/510))

## Sprint (2022-08-18 - 2022-09-02)

- Change in command: twofactor - activate and deactivate ([#519](https://github.com/ScilifelabDataCentre/dds_cli/pull/519))

## Sprint (2022-09-02 - 2022-09-16)

- Add storage usage information in the Units listing table for Super Admin ([#523](https://github.com/ScilifelabDataCentre/dds_cli/pull/523))
<<<<<<< HEAD
- Set project as busy / not busy when starting / finishing a deletion ([#527](https://github.com/ScilifelabDataCentre/dds_cli/pull/527))
=======
- Set project as busy / not busy when starting / finishing a upload ([#525](https://github.com/ScilifelabDataCentre/dds_cli/pull/525))
- Set project as busy / not busy when starting / finishing a download ([#526](https://github.com/ScilifelabDataCentre/dds_cli/pull/526))
>>>>>>> 99414677
<|MERGE_RESOLUTION|>--- conflicted
+++ resolved
@@ -182,9 +182,6 @@
 ## Sprint (2022-09-02 - 2022-09-16)
 
 - Add storage usage information in the Units listing table for Super Admin ([#523](https://github.com/ScilifelabDataCentre/dds_cli/pull/523))
-<<<<<<< HEAD
-- Set project as busy / not busy when starting / finishing a deletion ([#527](https://github.com/ScilifelabDataCentre/dds_cli/pull/527))
-=======
 - Set project as busy / not busy when starting / finishing a upload ([#525](https://github.com/ScilifelabDataCentre/dds_cli/pull/525))
 - Set project as busy / not busy when starting / finishing a download ([#526](https://github.com/ScilifelabDataCentre/dds_cli/pull/526))
->>>>>>> 99414677
+- Set project as busy / not busy when starting / finishing a deletion ([#527](https://github.com/ScilifelabDataCentre/dds_cli/pull/527))