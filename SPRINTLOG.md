# Sprintlog

Please add a _short_ line describing the PR you make, if the PR implements a specific feature or functionality, or refactor. Not needed if you add very small and unnoticable changes. Not needed when PR includes _only_ tests for already existing feature.

## 2021-08-11 - 2021-08-25

- Progress bar glitch fixed by creating console object in utils.py ([#130](https://github.com/ScilifelabDataCentre/dds_cli/pull/130))
- Log messages about successful checksum verification ([#131](https://github.com/ScilifelabDataCentre/dds_cli/pull/131))
- Removed reduntant message in `dds ls` ([#132](https://github.com/ScilifelabDataCentre/dds_cli/pull/132))
- Pagination of tables if too long ([#133](https://github.com/ScilifelabDataCentre/dds_cli/pull/133))
- Warning about non existent files when using `--source-path-file` option in `dds put` ([#134](https://github.com/ScilifelabDataCentre/dds_cli/pull/134))
- `--tree` option for `dds ls` - display whole file tree ([#136](https://github.com/ScilifelabDataCentre/dds_cli/pull/136))

## 2021-08-25 - 2021-09-08

- Custom exceptions and code cleanup ([#143](https://github.com/ScilifelabDataCentre/dds_cli/pull/143))

## 2021-09-08 - 2021-09-22

- Install `pytest` in github action ([#151](https://github.com/ScilifelabDataCentre/dds_cli/pull/151))
- `method` moved to base class ([#152](https://github.com/ScilifelabDataCentre/dds_cli/pull/152))
- Module used in testing ([#154](https://github.com/ScilifelabDataCentre/dds_cli/pull/154))
- Make error message readable ([#155](https://github.com/ScilifelabDataCentre/dds_cli/pull/155))
- Changed CLI to match the new authentication in the API ([#156](https://github.com/ScilifelabDataCentre/dds_cli/pull/156))

## 2021-09-22 - 2021-10-06

- Added detection of Windows legacy versions ([#159](https://github.com/ScilifelabDataCentre/dds_cli/pull/159))
- Removed tests involving requests ([#166](https://github.com/ScilifelabDataCentre/dds_cli/pull/166))

## 2021-10-06 - 2021-10-20

- Tests removed ([#169](https://github.com/ScilifelabDataCentre/dds_cli/pull/169))
- Project creation functionality ([#167](https://github.com/ScilifelabDataCentre/dds_cli/pull/167))
- `--is-sensitive` option added to project creation ([#171](https://github.com/ScilifelabDataCentre/dds_cli/pull/171))
- Changes to match the web changes regarding user inheritance and roles: [#627](https://github.com/ScilifelabDataCentre/dds_web/pull/627) ([#172](https://github.com/ScilifelabDataCentre/dds_cli/pull/172))
- Errors during upload logged directly instead of waiting for clean up at the end ([#173](https://github.com/ScilifelabDataCentre/dds_cli/pull/173))
- Changed from `resolve` to `abspath` ([#175](https://github.com/ScilifelabDataCentre/dds_cli/pull/175))
- Option to display users involved in projects: `dds ls --users` ([#174](https://github.com/ScilifelabDataCentre/dds_cli/pull/174))
- `invite` command ([#158](https://github.com/ScilifelabDataCentre/dds_cli/pull/158))

## 2021-10-20 - 2021-11-03

- Refactoring of `dds rm` ([#179](https://github.com/ScilifelabDataCentre/dds_cli/pull/179))
- Formatting of the project lists moved to the CLI ([#184](https://github.com/ScilifelabDataCentre/dds_cli/pull/184))
- Removed the update of the project size after upload ([#185](https://github.com/ScilifelabDataCentre/dds_cli/pull/185))

## 2021-11-03 - 2021-11-17

- Bug fix regarding usage values ([#189](https://github.com/ScilifelabDataCentre/dds_cli/pull/189))
- Functionality to associate users with projects ([#186](https://github.com/ScilifelabDataCentre/dds_cli/pull/186))
- Config option removed ([#190](https://github.com/ScilifelabDataCentre/dds_cli/pull/190))
- `expanduser` added since `os.path.abspath` does not expand the `~` symbol ([#191](https://github.com/ScilifelabDataCentre/dds_cli/pull/191))
- Save encrypted token after authentication and use for subsequent commands([#193](https://github.com/ScilifelabDataCentre/dds_cli/pull/193))

## 2021-11-17 - 2021-12-01

- Username not required since sessions used ([#195](https://github.com/ScilifelabDataCentre/dds_cli/pull/195))
- Color in `pytest` ([#197](https://github.com/ScilifelabDataCentre/dds_cli/pull/197))
- Filename displayed in bucket replaced by UUID ([#196](https://github.com/ScilifelabDataCentre/dds_cli/pull/196))
- `--no-prompt` flag, `Session`->`Auth`, new `auth` subcommands: `login`, `logout`, `info` ([#198](https://github.com/ScilifelabDataCentre/dds_cli/pull/198))
- Tests for adding users and listing projects/files ([#199](https://github.com/ScilifelabDataCentre/dds_cli/pull/199))
- `--json` flag to `dds ls` to output list of project as json format ([#201](https://github.com/ScilifelabDataCentre/dds_cli/pull/201))

## 2021-12-01 - 2021-12-15

- `sphinx` for automatic generation of documentation ([#202](https://github.com/ScilifelabDataCentre/dds_cli/pull/202))
- `status` command ([#204](https://github.com/ScilifelabDataCentre/dds_cli/pull/204))
- Removed all occurrences of `os.umask` ([#206](https://github.com/ScilifelabDataCentre/dds_cli/pull/206))
- Changed logging level back to `INFO` and output progress bars to stderr ([#207](https://github.com/ScilifelabDataCentre/dds_cli/pull/209))
- Changed download procedure from `boto3` to `requests` to handle presigned urls ([#203](https://github.com/ScilifelabDataCentre/dds_cli/pull/203))

## 2021-12-15 - 2021-12-29: _Christmas_

- Updated token expiration information ([#209](https://github.com/ScilifelabDataCentre/dds_cli/pull/209))
- Group command `user` ([#200](https://github.com/ScilifelabDataCentre/dds_cli/pull/200))
- `project` command and subcommands `grant`&`revoke` ([#210](https://github.com/ScilifelabDataCentre/dds_cli/pull/210))

## 2021-12-29 - 2022-01-12

- Grouped commands into `auth`, `user`, `project` and `data`. Created common options and arguments. ([#213](https://github.com/ScilifelabDataCentre/dds_cli/pull/213))
- Command for displaying user info ([#214](https://github.com/ScilifelabDataCentre/dds_cli/pull/214))

## 2022-01-12 - 2022-01-26

- Timestamps converted to local timezone when displaying ([#217](https://github.com/ScilifelabDataCentre/dds_cli/pull/217))
- Project ID always sent in request as `param` - consistency changes ([#220](https://github.com/ScilifelabDataCentre/dds_cli/pull/220))

## 2022-01-26 - 2022-02-09

- File paths replaced by UUID to prevent sensitive information in Safespring storage ([#225](https://github.com/ScilifelabDataCentre/dds_cli/pull/225))
- Commands to activate and deactivate users ([#226](https://github.com/ScilifelabDataCentre/dds_cli/pull/226))
- Authentication with HOTP ([#222](https://github.com/ScilifelabDataCentre/dds_cli/pull/222))
- Handling of `ApiResponseError` to avoid huge error printout ([#228](https://github.com/ScilifelabDataCentre/dds_cli/pull/228))

## 2022-02-09 - 2022-02-23

- Add `dds project access fix` command for reseting user access when reset password ([#236](https://github.com/ScilifelabDataCentre/dds_cli/pull/236))
- Save failed files to log and print out help message after ([#237](https://github.com/ScilifelabDataCentre/dds_cli/pull/237))
- Change `--is_sensitive` to `--non-sensitive` ([#246](https://github.com/ScilifelabDataCentre/dds_cli/pull/246))
- Display logged in user in header ([#244](https://github.com/ScilifelabDataCentre/dds_cli/pull/244))
- Updated token expiration information ([#245](https://github.com/scilifelabdatacentre/dds_cli/issues/245))

## 2022-02-23 - 2022-03-09

- Introduced a `--no-mail` flag in the CLI respectively a `send_email: True/False` json parameter to fix [issue 924](https://github.com/scilifelabdatacentre/dds_web/issues/924) ([#253](https://github.com/ScilifelabDataCentre/dds_cli/pull/253))
- Added documentation and test protocol ([#252](https://github.com/ScilifelabDataCentre/dds_cli/pull/252))
- Temporary unit option when adding user ([#261](https://github.com/ScilifelabDataCentre/dds_cli/pull/261))
- Added windows docs (by Matthias Zepper) ([#276](https://github.com/ScilifelabDataCentre/dds_cli/pull/276))
- Removed pinned package versions and bumped rick-click, should work for Python 3.7 up to 3.10 ([#288](https://github.com/ScilifelabDataCentre/dds_cli/pull/288))
- Remove local token when requesting deletion of own account ([297](https://github.com/ScilifelabDataCentre/dds_cli/pull/297)/[303](https://github.com/ScilifelabDataCentre/dds_cli/pull/303))
- Add Role when listing project users ([#316](https://github.com/ScilifelabDataCentre/dds_cli/pull/316))
- Pin rich-click `>=1.2.1` to solve exception handling errors ([#327](https://github.com/ScilifelabDataCentre/dds_cli/pull/327))
- Add a `--token-path` argument to tell where the token should be saved and which token to be used. ([#329](https://github.com/ScilifelabDataCentre/dds_cli/pull/329))
- Remove `--username` option ([#331](https://github.com/ScilifelabDataCentre/dds_cli/pull/331))
- Add support for the zero-conf environment in dds_web ([#337](https://github.com/ScilifelabDataCentre/dds_cli/pull/337))
- Increase request timeout to 30 ([#344](https://github.com/ScilifelabDataCentre/dds_cli/pull/344))
- Make sure "already uploaded" does not give an error output ([#341](https://github.com/ScilifelabDataCentre/dds_cli/pull/341))
- URL in the logo changing with DDS_CLI_ENV ([#349](https://github.com/ScilifelabDataCentre/dds_cli/pull/349))
- Show message "Any users with errors were not added to the project" when emails failed to validate during project creation ([#356](https://github.com/ScilifelabDataCentre/dds_cli/pull/356))
- Ask user confirmation for project abort, archive and delete([#357](https://github.com/ScilifelabDataCentre/dds_cli/pull/357))
- Replaced the default help messages of Click for the `--version` and `--help` options as requested in [issue 338](https://github.com/scilifelabdatacentre/dds_web/issues/338).
- Explicit error message for `--destination` when the path exists ([#371](https://github.com/ScilifelabDataCentre/dds_cli/pull/371))
- Escape variables that are printed in the cli (avoiding e.g. hidden text and bad coloring) ([#364](https://github.com/ScilifelabDataCentre/dds_cli/pull/364))

## 2022-03-09 - 2022-03-23

- New `dds user ls` command for listing unit users ([#384](https://github.com/ScilifelabDataCentre/dds_cli/pull/384))
- When using `dds project access fix`, list the projects which where not possible to update access in ([#379](https://github.com/ScilifelabDataCentre/dds_cli/pull/379))
- Add `Access` column to show user if they have access or not ([#383](https://github.com/ScilifelabDataCentre/dds_cli/pull/383))
- New `--mount-dir` option for `dds data put` where the `DataDelivery...` folders will be created if specified ([#393](https://github.com/ScilifelabDataCentre/dds_cli/pull/393))
- File permission fixing for the token on Windows ([#395](https://github.com/ScilifelabDataCentre/dds_cli/pull/395))
- New unit group command unit module ([#398](https://github.com/ScilifelabDataCentre/dds_cli/pull/398))
- `--unit` option for Super Admins to list unit users ([#397](https://github.com/ScilifelabDataCentre/dds_cli/pull/397))
- Removed `dds project status abort` and added `--abort` flag to `dds project status archive` ([#404](https://github.com/ScilifelabDataCentre/dds_cli/pull/404))
- Delete temporary folder before `DownloadError` and `UploadError` ([#407](https://github.com/ScilifelabDataCentre/dds_cli/pull/407)).
- Allow delete of both folder and files ([#411](https://github.com/ScilifelabDataCentre/dds_cli/pull/411))
- Report number of files deleted for "rm folder" ([#408](https://github.com/ScilifelabDataCentre/dds_cli/pull/408))
- Change log to correct json ([#426](https://github.com/ScilifelabDataCentre/dds_cli/pull/426))
- `--is-invite` option in `dds user delete` to allow delete of invites (temporary) ([#415](https://github.com/ScilifelabDataCentre/dds_cli/pull/415))
- Github Action to automatically build the executables (with help from @zishanmirza) and the documentations with Sphinx.([#419](https://github.com/ScilifelabDataCentre/dds_cli/pull/419),[#423](https://github.com/ScilifelabDataCentre/dds_cli/pull/423))
- Github Action to automatically deploy the documentation to Github Pages. ([#436](https://github.com/ScilifelabDataCentre/dds_cli/pull/436))
- Refactor version handling to allow PyInstaller builds. ([#439](https://github.com/ScilifelabDataCentre/dds_cli/pull/439))

## 2022-03-23 - 2022-04-06

- Patch: Add a message when the project access would be fixed for a user. ([#446](https://github.com/ScilifelabDataCentre/dds_cli/pull/446))

## 2022-04-06 - 2022-04-20

- `motd` command to add new message of the day via new endpoint ([#449](https://github.com/ScilifelabDataCentre/dds_cli/pull/449))
- Patch: Message in docstrings to urge users to reauthenticate before upload and download ([#450](https://github.com/ScilifelabDataCentre/dds_cli/pull/450))
- Pin versions in `requirements-dev.txt`: New version of `sphinx-click` makes `:nested: full` not work anymore (direct commit: https://github.com/ScilifelabDataCentre/dds_cli/commit/b91332b43e9cdee40a8132eab15e2fea3201bab6)

## 2022-04-20 - 2022-05-04

- Patch: Update help message about `--principal-investigator` option ([#465](https://github.com/ScilifelabDataCentre/dds_cli/pull/465))
- Removed all CLI tests because needs redo ([#469](https://github.com/ScilifelabDataCentre/dds_cli/pull/469))
- (Re)Added parsing of project specific errors for `dds project access fix` and `dds user add -p` ([#491](https://github.com/ScilifelabDataCentre/dds_cli/pull/491))

## 2022-05-04 - 2022-05-18

- Enable use of app for second factor authentication instead of email. ([#259](https://github.com/ScilifelabDataCentre/dds_cli/pull/259))

## 2022-06-15 - 2022-06-29

- Display message of the day at top before output ([#498](https://github.com/ScilifelabDataCentre/dds_cli/pull/498))
- Change token check message for Windows to more user friendly ([#500](https://github.com/ScilifelabDataCentre/dds_cli/pull/500))
- New command: List all users as Super Admin and find existing users ([#504](https://github.com/ScilifelabDataCentre/dds_cli/pull/504))
- Add possibility of allowing group access to authenticated session ([#502](https://github.com/ScilifelabDataCentre/dds_cli/pull/502))

## Summer 2022

- Check for DDS_CLI_ENV = "test-instance" in order to allow testing of features before production ([#506](https://github.com/ScilifelabDataCentre/dds_cli/pull/506))
- List all active motds instead of latest and new command for deactivating motds ([#505](https://github.com/ScilifelabDataCentre/dds_cli/pull/505))
- New spinner when getting project private ([#510](https://github.com/ScilifelabDataCentre/dds_cli/pull/510))

## 2022-08-18 - 2022-09-02

- Change in command: twofactor - activate and deactivate ([#519](https://github.com/ScilifelabDataCentre/dds_cli/pull/519))

## 2022-09-02 - 2022-09-16

- Add storage usage information in the Units listing table for Super Admin ([#523](https://github.com/ScilifelabDataCentre/dds_cli/pull/523))
- Set project as busy / not busy when starting / finishing a upload ([#525](https://github.com/ScilifelabDataCentre/dds_cli/pull/525))
- Set project as busy / not busy when starting / finishing a download ([#526](https://github.com/ScilifelabDataCentre/dds_cli/pull/526))
- Set project as busy / not busy when starting / finishing a deletion ([#527](https://github.com/ScilifelabDataCentre/dds_cli/pull/527))

## 2022-09-16 - 2022-09-30

- New command: `dds motd send [id]` to send MOTds to users ([#532](https://github.com/ScilifelabDataCentre/dds_cli/pull/532))
- Add project public_id to the temporary DDS directory to allow deliveries initiated at the same time ([#533](https://github.com/ScilifelabDataCentre/dds_cli/pull/533))
- New command: `dds maintenance [setting]` to set maintenance mode ([#535](https://github.com/ScilifelabDataCentre/dds_cli/pull/535))
- New command: `dds project status busy [OPTIONS]` to check for / list busy projects as Super Admin ([#536](https://github.com/ScilifelabDataCentre/dds_cli/pull/536))

## 2022-09-30 - 2022-10-14

- Improved message displayed to user when data already uploaded ([#541](https://github.com/ScilifelabDataCentre/dds_cli/pull/541))
- New message displayed when KeyboardInterrupt used during upload / download ([#542](https://github.com/ScilifelabDataCentre/dds_cli/pull/542))
- Do not set projects as busy when uploading/downloading/deleting ([#549](https://github.com/ScilifelabDataCentre/dds_cli/pull/549))
- Command for listing invites ([#547](https://github.com/ScilifelabDataCentre/dds_cli/pull/547))

## 2022-10-14 - 2022-10-28

- Limit projects listing to active projects only; a `--show-all` flag can be used for listing all projects, active and inactive ([#556](https://github.com/ScilifelabDataCentre/dds_cli/pull/556))
- Display name of creator when listing projects ([#557](https://github.com/ScilifelabDataCentre/dds_cli/pull/557))
- New command: `dds project info [OPTIONS]` to display information about specific project ([#561](https://github.com/ScilifelabDataCentre/dds_cli/pull/561))
- New option for `dds data put`: `--destination` - allow upload to existing or new directory ([#559](https://github.com/ScilifelabDataCentre/dds_cli/pull/559))

## 2022-10-28 - 2022-11-11

- Bug: Catch Timeout exception for when requests are too slow ([#563](https://github.com/ScilifelabDataCentre/dds_cli/pull/563))
- Check that `dds data get` is used with either `--get-all` or `--source`/`--source-path-fail` and display appropriate message ([#564](https://github.com/ScilifelabDataCentre/dds_cli/pull/564))

# 2022-11-25 - 2022-12-09

- Bug: Switch from using `os.path` to `pathlib` in order to facilitate cross-OS uploads-/downloads- and listing operations ([#573](https://github.com/ScilifelabDataCentre/dds_cli/pull/573))

# 2022-12-09 - 2023-01-06: Longer sprint due to Christmas

- Dependency: Bump `jwcrypto` due to CVE-2022-3102 ([#557](https://github.com/ScilifelabDataCentre/dds_cli/pull/577))
- New command: `dds project info change [OPTIONS]` to change project information ([#575](https://github.com/ScilifelabDataCentre/dds_cli/pull/575))
- Documentation: Structure changes and examples ([#585](https://github.com/ScilifelabDataCentre/dds_cli/pull/585))
- Workflow: Python-setup action v1 bumped to v2 ([#588](https://github.com/ScilifelabDataCentre/dds_cli/pull/588))

# 2023-01-09 - 2023-01-20

- Workflow: Scan with Trivy on PR and schedule ([#591](https://github.com/ScilifelabDataCentre/dds_cli/pull/591))
- Workflow: Publish to TestPyPi on PR and release ([#592](https://github.com/ScilifelabDataCentre/dds_cli/pull/592))
- Workflow: Scan with Snyk on PR and schedule ([#593](https://github.com/ScilifelabDataCentre/dds_cli/pull/593))
- Documentation: Important testing instructions and instructions on how to install from TestPyPi ([#597](https://github.com/ScilifelabDataCentre/dds_cli/pull/597))

# 2023-01-20 - 2023-02-03

- Documentation: Instructions on how to verify PyPI package integrity ([#598](https://github.com/ScilifelabDataCentre/dds_cli/pull/598))
- Version: 2.2.6 ([#601](https://github.com/ScilifelabDataCentre/dds_cli/pull/601))

# 2023-02-03 - 2023-02-17

- Workflow: Lint yaml files ([#605](https://github.com/ScilifelabDataCentre/dds_cli/pull/605))
- Logging: Reduce debug level logging and remove logging from root ([#606](https://github.com/ScilifelabDataCentre/dds_cli/pull/606))
- Add separate executables for Ubuntu latest (currently 22.04) and Ubuntu 20.04 ([#604](https://github.com/ScilifelabDataCentre/dds_cli/pull/604))
- Bug: PyInstaller command not valid for Linux and macOS ([#612](https://github.com/ScilifelabDataCentre/dds_cli/pull/612))

# 2023-02-17 - 2023-03-03

_Nothing merged in CLI during this sprint_

# 2023-03-03 - 2023-03-17

- Bug: Return error code 1 if error during upload ([#615](https://github.com/ScilifelabDataCentre/dds_cli/pull/615))
- Clarification: Users should check that the error-file has been generated, and keep it in case we need it for debugging purposes ([#616](https://github.com/ScilifelabDataCentre/dds_cli/pull/616))
- Bug: Catch UnicodeEncodeError during API request to avoid unclear error message upon usage of non-latin1 characters in username and password ([#617](https://github.com/ScilifelabDataCentre/dds_cli/pull/617))
- Workflow: Restructure and clarify PR template ([#618](https://github.com/ScilifelabDataCentre/dds_cli/pull/618))
- Workflow: Changelog changed to Sprintlog and CHANGELOG.rst created for version changes ([#621](https://github.com/ScilifelabDataCentre/dds_cli/pull/620))

# 2023-03-17 - 2023-03-31

- New command: `dds stats` to get project and data statistics ([#624](https://github.com/ScilifelabDataCentre/dds_cli/pull/624))
- Logging: Removed debug level logs ([#625](https://github.com/ScilifelabDataCentre/dds_cli/pull/625))

# 2023-03-31 - 2023-04-14

_Nothing merged in CLI during this sprint_

# 2023-04-14 - 2023-04-28

- Documentation: How to set environment variables in Windows ([#626](https://github.com/ScilifelabDataCentre/dds_cli/pull/626))
- Documentation: Password management recommendations ([#627](https://github.com/ScilifelabDataCentre/dds_cli/pull/627))

# 2023-04-28 - 2023-05-12

- Workflow: Added Pylint to scan code ([#630](https://github.com/ScilifelabDataCentre/dds_cli/pull/630))

# 2023-05-12 - 2023-05-26

- Url to testing instance updated after move to new cluster ([#631](https://github.com/ScilifelabDataCentre/dds_cli/pull/631))
- Dependency: Bump `cryptography` due to CVE-2023-0286 and dependabot ([#635](https://github.com/ScilifelabDataCentre/dds_cli/pull/635))

# 2023-06-26 - 2023-08-04

- Dependency: Bump `cryptography` to 41.0.3 due to security vulnerability alerts(s) ([#639](https://github.com/ScilifelabDataCentre/dds_cli/pull/639))

# 2023-08-07 - 2023-08-18

- Dependency: Bump `PyYAML` to 6.0.1 due to docker issues ([#642](https://github.com/ScilifelabDataCentre/dds_cli/pull/642))

# 2023-08-21 - 2023-09-01

- Print understandable message when request response doesn't contain json ([#638](https://github.com/ScilifelabDataCentre/dds_cli/pull/638))
- New option in `dds user ls`: `--save-emails` for Super Admins to save emails to file ([#641](https://github.com/ScilifelabDataCentre/dds_cli/pull/641))
- New version: 2.5.0 ([#646](https://github.com/ScilifelabDataCentre/dds_cli/pull/646))
- New command `dds maintenance status` for Super Admins to check current Maintenance mode status ([#644](https://github.com/ScilifelabDataCentre/dds_cli/pull/644))
- Workflow: Github Pages action fixed by bumping versions ([#648](https://github.com/ScilifelabDataCentre/dds_cli/pull/648))

# 2023-09-04 - 2023-09-15

- Updated command: `dds stats` prints tables with stats collected from API ([#643](https://github.com/ScilifelabDataCentre/dds_cli/pull/643))
- Dependency: Bump `requests` to 2.31.0 ([#649](https://github.com/ScilifelabDataCentre/dds_cli/pull/649))

# 2023-09-18 - 2023-09-29

<<<<<<< HEAD
- GitHub Actions to generate the documentation fixed ([#1473])(https://scilifelab.atlassian.net/jira/software/projects/DDS/boards/13?selectedIssue=DDS-1473)
- Print project information and ask user for confirmation when deleting or archiving projects ([#1401])(https://scilifelab.atlassian.net/jira/software/projects/DDS/boards/13?selectedIssue=DDS-1401)

# 2023-10-02 - 2023-10-13

- Make a single last request to update the database in the case of failed files during upload ([#656](https://github.com/ScilifelabDataCentre/dds_cli/pull/656)
=======
- GitHub Actions to generate the documentation fixed ([#650](https://github.com/ScilifelabDataCentre/dds_cli/pull/650))
- Print project information and ask user for confirmation when deleting or archiving projects ([#655](https://github.com/ScilifelabDataCentre/dds_cli/pull/655))

# 2023-10-16 - 2023-10-27

- Change "Checksum verification successful. File integrity verified." logging level from INFO to DEBUG in order to not print for all files ([#662](https://github.com/ScilifelabDataCentre/dds_cli/pull/662))
- New command `dds project status extend` to allow extension of project deadline ([#661](https://github.com/ScilifelabDataCentre/dds_cli/pull/661))
- New version: 2.5.2 ([#660](https://github.com/ScilifelabDataCentre/dds_cli/pull/660))
- Catch `ApiRequestError` in `update_db` in order to get more error information ([#663](https://github.com/ScilifelabDataCentre/dds_cli/pull/663))
>>>>>>> 1e1cf80f
<|MERGE_RESOLUTION|>--- conflicted
+++ resolved
@@ -300,21 +300,17 @@
 
 # 2023-09-18 - 2023-09-29
 
-<<<<<<< HEAD
-- GitHub Actions to generate the documentation fixed ([#1473])(https://scilifelab.atlassian.net/jira/software/projects/DDS/boards/13?selectedIssue=DDS-1473)
-- Print project information and ask user for confirmation when deleting or archiving projects ([#1401])(https://scilifelab.atlassian.net/jira/software/projects/DDS/boards/13?selectedIssue=DDS-1401)
-
-# 2023-10-02 - 2023-10-13
-
-- Make a single last request to update the database in the case of failed files during upload ([#656](https://github.com/ScilifelabDataCentre/dds_cli/pull/656)
-=======
 - GitHub Actions to generate the documentation fixed ([#650](https://github.com/ScilifelabDataCentre/dds_cli/pull/650))
 - Print project information and ask user for confirmation when deleting or archiving projects ([#655](https://github.com/ScilifelabDataCentre/dds_cli/pull/655))
 
-# 2023-10-16 - 2023-10-27
+# 2023-10-02 - 2023-10-13
+
+_Empty sprint_
+
+# 2023-10-16 - 2023-11-03 (Longer sprint due to OKR prep and höstlov)
 
 - Change "Checksum verification successful. File integrity verified." logging level from INFO to DEBUG in order to not print for all files ([#662](https://github.com/ScilifelabDataCentre/dds_cli/pull/662))
 - New command `dds project status extend` to allow extension of project deadline ([#661](https://github.com/ScilifelabDataCentre/dds_cli/pull/661))
 - New version: 2.5.2 ([#660](https://github.com/ScilifelabDataCentre/dds_cli/pull/660))
 - Catch `ApiRequestError` in `update_db` in order to get more error information ([#663](https://github.com/ScilifelabDataCentre/dds_cli/pull/663))
->>>>>>> 1e1cf80f
+- Make a single last request to update the database in the case of failed files during upload ([#656](https://github.com/ScilifelabDataCentre/dds_cli/pull/656)