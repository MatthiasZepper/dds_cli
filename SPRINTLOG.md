# Sprintlog

Please add a _short_ line describing the PR you make, if the PR implements a specific feature or functionality, or refactor. Not needed if you add very small and unnoticable changes. Not needed when PR includes _only_ tests for already existing feature.

## 2021-08-11 - 2021-08-25

- Progress bar glitch fixed by creating console object in utils.py ([#130](https://github.com/ScilifelabDataCentre/dds_cli/pull/130))
- Log messages about successful checksum verification ([#131](https://github.com/ScilifelabDataCentre/dds_cli/pull/131))
- Removed reduntant message in `dds ls` ([#132](https://github.com/ScilifelabDataCentre/dds_cli/pull/132))
- Pagination of tables if too long ([#133](https://github.com/ScilifelabDataCentre/dds_cli/pull/133))
- Warning about non existent files when using `--source-path-file` option in `dds put` ([#134](https://github.com/ScilifelabDataCentre/dds_cli/pull/134))
- `--tree` option for `dds ls` - display whole file tree ([#136](https://github.com/ScilifelabDataCentre/dds_cli/pull/136))

## 2021-08-25 - 2021-09-08

- Custom exceptions and code cleanup ([#143](https://github.com/ScilifelabDataCentre/dds_cli/pull/143))

## 2021-09-08 - 2021-09-22

- Install `pytest` in github action ([#151](https://github.com/ScilifelabDataCentre/dds_cli/pull/151))
- `method` moved to base class ([#152](https://github.com/ScilifelabDataCentre/dds_cli/pull/152))
- Module used in testing ([#154](https://github.com/ScilifelabDataCentre/dds_cli/pull/154))
- Make error message readable ([#155](https://github.com/ScilifelabDataCentre/dds_cli/pull/155))
- Changed CLI to match the new authentication in the API ([#156](https://github.com/ScilifelabDataCentre/dds_cli/pull/156))

## 2021-09-22 - 2021-10-06

- Added detection of Windows legacy versions ([#159](https://github.com/ScilifelabDataCentre/dds_cli/pull/159))
- Removed tests involving requests ([#166](https://github.com/ScilifelabDataCentre/dds_cli/pull/166))

## 2021-10-06 - 2021-10-20

- Tests removed ([#169](https://github.com/ScilifelabDataCentre/dds_cli/pull/169))
- Project creation functionality ([#167](https://github.com/ScilifelabDataCentre/dds_cli/pull/167))
- `--is-sensitive` option added to project creation ([#171](https://github.com/ScilifelabDataCentre/dds_cli/pull/171))
- Changes to match the web changes regarding user inheritance and roles: [#627](https://github.com/ScilifelabDataCentre/dds_web/pull/627) ([#172](https://github.com/ScilifelabDataCentre/dds_cli/pull/172))
- Errors during upload logged directly instead of waiting for clean up at the end ([#173](https://github.com/ScilifelabDataCentre/dds_cli/pull/173))
- Changed from `resolve` to `abspath` ([#175](https://github.com/ScilifelabDataCentre/dds_cli/pull/175))
- Option to display users involved in projects: `dds ls --users` ([#174](https://github.com/ScilifelabDataCentre/dds_cli/pull/174))
- `invite` command ([#158](https://github.com/ScilifelabDataCentre/dds_cli/pull/158))

## 2021-10-20 - 2021-11-03

- Refactoring of `dds rm` ([#179](https://github.com/ScilifelabDataCentre/dds_cli/pull/179))
- Formatting of the project lists moved to the CLI ([#184](https://github.com/ScilifelabDataCentre/dds_cli/pull/184))
- Removed the update of the project size after upload ([#185](https://github.com/ScilifelabDataCentre/dds_cli/pull/185))

## 2021-11-03 - 2021-11-17

- Bug fix regarding usage values ([#189](https://github.com/ScilifelabDataCentre/dds_cli/pull/189))
- Functionality to associate users with projects ([#186](https://github.com/ScilifelabDataCentre/dds_cli/pull/186))
- Config option removed ([#190](https://github.com/ScilifelabDataCentre/dds_cli/pull/190))
- `expanduser` added since `os.path.abspath` does not expand the `~` symbol ([#191](https://github.com/ScilifelabDataCentre/dds_cli/pull/191))
- Save encrypted token after authentication and use for subsequent commands([#193](https://github.com/ScilifelabDataCentre/dds_cli/pull/193))

## 2021-11-17 - 2021-12-01

- Username not required since sessions used ([#195](https://github.com/ScilifelabDataCentre/dds_cli/pull/195))
- Color in `pytest` ([#197](https://github.com/ScilifelabDataCentre/dds_cli/pull/197))
- Filename displayed in bucket replaced by UUID ([#196](https://github.com/ScilifelabDataCentre/dds_cli/pull/196))
- `--no-prompt` flag, `Session`->`Auth`, new `auth` subcommands: `login`, `logout`, `info` ([#198](https://github.com/ScilifelabDataCentre/dds_cli/pull/198))
- Tests for adding users and listing projects/files ([#199](https://github.com/ScilifelabDataCentre/dds_cli/pull/199))
- `--json` flag to `dds ls` to output list of project as json format ([#201](https://github.com/ScilifelabDataCentre/dds_cli/pull/201))

## 2021-12-01 - 2021-12-15

- `sphinx` for automatic generation of documentation ([#202](https://github.com/ScilifelabDataCentre/dds_cli/pull/202))
- `status` command ([#204](https://github.com/ScilifelabDataCentre/dds_cli/pull/204))
- Removed all occurrences of `os.umask` ([#206](https://github.com/ScilifelabDataCentre/dds_cli/pull/206))
- Changed logging level back to `INFO` and output progress bars to stderr ([#207](https://github.com/ScilifelabDataCentre/dds_cli/pull/209))
- Changed download procedure from `boto3` to `requests` to handle presigned urls ([#203](https://github.com/ScilifelabDataCentre/dds_cli/pull/203))

## 2021-12-15 - 2021-12-29: _Christmas_

- Updated token expiration information ([#209](https://github.com/ScilifelabDataCentre/dds_cli/pull/209))
- Group command `user` ([#200](https://github.com/ScilifelabDataCentre/dds_cli/pull/200))
- `project` command and subcommands `grant`&`revoke` ([#210](https://github.com/ScilifelabDataCentre/dds_cli/pull/210))

## 2021-12-29 - 2022-01-12

- Grouped commands into `auth`, `user`, `project` and `data`. Created common options and arguments. ([#213](https://github.com/ScilifelabDataCentre/dds_cli/pull/213))
- Command for displaying user info ([#214](https://github.com/ScilifelabDataCentre/dds_cli/pull/214))

## 2022-01-12 - 2022-01-26

- Timestamps converted to local timezone when displaying ([#217](https://github.com/ScilifelabDataCentre/dds_cli/pull/217))
- Project ID always sent in request as `param` - consistency changes ([#220](https://github.com/ScilifelabDataCentre/dds_cli/pull/220))

## 2022-01-26 - 2022-02-09

- File paths replaced by UUID to prevent sensitive information in Safespring storage ([#225](https://github.com/ScilifelabDataCentre/dds_cli/pull/225))
- Commands to activate and deactivate users ([#226](https://github.com/ScilifelabDataCentre/dds_cli/pull/226))
- Authentication with HOTP ([#222](https://github.com/ScilifelabDataCentre/dds_cli/pull/222))
- Handling of `ApiResponseError` to avoid huge error printout ([#228](https://github.com/ScilifelabDataCentre/dds_cli/pull/228))

## 2022-02-09 - 2022-02-23

- Add `dds project access fix` command for reseting user access when reset password ([#236](https://github.com/ScilifelabDataCentre/dds_cli/pull/236))
- Save failed files to log and print out help message after ([#237](https://github.com/ScilifelabDataCentre/dds_cli/pull/237))
- Change `--is_sensitive` to `--non-sensitive` ([#246](https://github.com/ScilifelabDataCentre/dds_cli/pull/246))
- Display logged in user in header ([#244](https://github.com/ScilifelabDataCentre/dds_cli/pull/244))
- Updated token expiration information ([#245](https://github.com/scilifelabdatacentre/dds_cli/issues/245))

## 2022-02-23 - 2022-03-09

- Introduced a `--no-mail` flag in the CLI respectively a `send_email: True/False` json parameter to fix [issue 924](https://github.com/scilifelabdatacentre/dds_web/issues/924) ([#253](https://github.com/ScilifelabDataCentre/dds_cli/pull/253))
- Added documentation and test protocol ([#252](https://github.com/ScilifelabDataCentre/dds_cli/pull/252))
- Temporary unit option when adding user ([#261](https://github.com/ScilifelabDataCentre/dds_cli/pull/261))
- Added windows docs (by Matthias Zepper) ([#276](https://github.com/ScilifelabDataCentre/dds_cli/pull/276))
- Removed pinned package versions and bumped rick-click, should work for Python 3.7 up to 3.10 ([#288](https://github.com/ScilifelabDataCentre/dds_cli/pull/288))
- Remove local token when requesting deletion of own account ([297](https://github.com/ScilifelabDataCentre/dds_cli/pull/297)/[303](https://github.com/ScilifelabDataCentre/dds_cli/pull/303))
- Add Role when listing project users ([#316](https://github.com/ScilifelabDataCentre/dds_cli/pull/316))
- Pin rich-click `>=1.2.1` to solve exception handling errors ([#327](https://github.com/ScilifelabDataCentre/dds_cli/pull/327))
- Add a `--token-path` argument to tell where the token should be saved and which token to be used. ([#329](https://github.com/ScilifelabDataCentre/dds_cli/pull/329))
- Remove `--username` option ([#331](https://github.com/ScilifelabDataCentre/dds_cli/pull/331))
- Add support for the zero-conf environment in dds_web ([#337](https://github.com/ScilifelabDataCentre/dds_cli/pull/337))
- Increase request timeout to 30 ([#344](https://github.com/ScilifelabDataCentre/dds_cli/pull/344))
- Make sure "already uploaded" does not give an error output ([#341](https://github.com/ScilifelabDataCentre/dds_cli/pull/341))
- URL in the logo changing with DDS_CLI_ENV ([#349](https://github.com/ScilifelabDataCentre/dds_cli/pull/349))
- Show message "Any users with errors were not added to the project" when emails failed to validate during project creation ([#356](https://github.com/ScilifelabDataCentre/dds_cli/pull/356))
- Ask user confirmation for project abort, archive and delete([#357](https://github.com/ScilifelabDataCentre/dds_cli/pull/357))
- Replaced the default help messages of Click for the `--version` and `--help` options as requested in [issue 338](https://github.com/scilifelabdatacentre/dds_web/issues/338).
- Explicit error message for `--destination` when the path exists ([#371](https://github.com/ScilifelabDataCentre/dds_cli/pull/371))
- Escape variables that are printed in the cli (avoiding e.g. hidden text and bad coloring) ([#364](https://github.com/ScilifelabDataCentre/dds_cli/pull/364))

## 2022-03-09 - 2022-03-23

- New `dds user ls` command for listing unit users ([#384](https://github.com/ScilifelabDataCentre/dds_cli/pull/384))
- When using `dds project access fix`, list the projects which where not possible to update access in ([#379](https://github.com/ScilifelabDataCentre/dds_cli/pull/379))
- Add `Access` column to show user if they have access or not ([#383](https://github.com/ScilifelabDataCentre/dds_cli/pull/383))
- New `--mount-dir` option for `dds data put` where the `DataDelivery...` folders will be created if specified ([#393](https://github.com/ScilifelabDataCentre/dds_cli/pull/393))
- File permission fixing for the token on Windows ([#395](https://github.com/ScilifelabDataCentre/dds_cli/pull/395))
- New unit group command unit module ([#398](https://github.com/ScilifelabDataCentre/dds_cli/pull/398))
- `--unit` option for Super Admins to list unit users ([#397](https://github.com/ScilifelabDataCentre/dds_cli/pull/397))
- Removed `dds project status abort` and added `--abort` flag to `dds project status archive` ([#404](https://github.com/ScilifelabDataCentre/dds_cli/pull/404))
- Delete temporary folder before `DownloadError` and `UploadError` ([#407](https://github.com/ScilifelabDataCentre/dds_cli/pull/407)).
- Allow delete of both folder and files ([#411](https://github.com/ScilifelabDataCentre/dds_cli/pull/411))
- Report number of files deleted for "rm folder" ([#408](https://github.com/ScilifelabDataCentre/dds_cli/pull/408))
- Change log to correct json ([#426](https://github.com/ScilifelabDataCentre/dds_cli/pull/426))
- `--is-invite` option in `dds user delete` to allow delete of invites (temporary) ([#415](https://github.com/ScilifelabDataCentre/dds_cli/pull/415))
- Github Action to automatically build the executables (with help from @zishanmirza) and the documentations with Sphinx.([#419](https://github.com/ScilifelabDataCentre/dds_cli/pull/419),[#423](https://github.com/ScilifelabDataCentre/dds_cli/pull/423))
- Github Action to automatically deploy the documentation to Github Pages. ([#436](https://github.com/ScilifelabDataCentre/dds_cli/pull/436))
- Refactor version handling to allow PyInstaller builds. ([#439](https://github.com/ScilifelabDataCentre/dds_cli/pull/439))

## 2022-03-23 - 2022-04-06

- Patch: Add a message when the project access would be fixed for a user. ([#446](https://github.com/ScilifelabDataCentre/dds_cli/pull/446))

## 2022-04-06 - 2022-04-20

- `motd` command to add new message of the day via new endpoint ([#449](https://github.com/ScilifelabDataCentre/dds_cli/pull/449))
- Patch: Message in docstrings to urge users to reauthenticate before upload and download ([#450](https://github.com/ScilifelabDataCentre/dds_cli/pull/450))
- Pin versions in `requirements-dev.txt`: New version of `sphinx-click` makes `:nested: full` not work anymore (direct commit: https://github.com/ScilifelabDataCentre/dds_cli/commit/b91332b43e9cdee40a8132eab15e2fea3201bab6)

## 2022-04-20 - 2022-05-04

- Patch: Update help message about `--principal-investigator` option ([#465](https://github.com/ScilifelabDataCentre/dds_cli/pull/465))
- Removed all CLI tests because needs redo ([#469](https://github.com/ScilifelabDataCentre/dds_cli/pull/469))
- (Re)Added parsing of project specific errors for `dds project access fix` and `dds user add -p` ([#491](https://github.com/ScilifelabDataCentre/dds_cli/pull/491))

## 2022-05-04 - 2022-05-18

- Enable use of app for second factor authentication instead of email. ([#259](https://github.com/ScilifelabDataCentre/dds_cli/pull/259))

## 2022-06-15 - 2022-06-29

- Display message of the day at top before output ([#498](https://github.com/ScilifelabDataCentre/dds_cli/pull/498))
- Change token check message for Windows to more user friendly ([#500](https://github.com/ScilifelabDataCentre/dds_cli/pull/500))
- New command: List all users as Super Admin and find existing users ([#504](https://github.com/ScilifelabDataCentre/dds_cli/pull/504))
- Add possibility of allowing group access to authenticated session ([#502](https://github.com/ScilifelabDataCentre/dds_cli/pull/502))

## Summer 2022

- Check for DDS_CLI_ENV = "test-instance" in order to allow testing of features before production ([#506](https://github.com/ScilifelabDataCentre/dds_cli/pull/506))
- List all active motds instead of latest and new command for deactivating motds ([#505](https://github.com/ScilifelabDataCentre/dds_cli/pull/505))
- New spinner when getting project private ([#510](https://github.com/ScilifelabDataCentre/dds_cli/pull/510))

## 2022-08-18 - 2022-09-02

- Change in command: twofactor - activate and deactivate ([#519](https://github.com/ScilifelabDataCentre/dds_cli/pull/519))

## 2022-09-02 - 2022-09-16

- Add storage usage information in the Units listing table for Super Admin ([#523](https://github.com/ScilifelabDataCentre/dds_cli/pull/523))
- Set project as busy / not busy when starting / finishing a upload ([#525](https://github.com/ScilifelabDataCentre/dds_cli/pull/525))
- Set project as busy / not busy when starting / finishing a download ([#526](https://github.com/ScilifelabDataCentre/dds_cli/pull/526))
- Set project as busy / not busy when starting / finishing a deletion ([#527](https://github.com/ScilifelabDataCentre/dds_cli/pull/527))

## 2022-09-16 - 2022-09-30

- New command: `dds motd send [id]` to send MOTds to users ([#532](https://github.com/ScilifelabDataCentre/dds_cli/pull/532))
- Add project public_id to the temporary DDS directory to allow deliveries initiated at the same time ([#533](https://github.com/ScilifelabDataCentre/dds_cli/pull/533))
- New command: `dds maintenance [setting]` to set maintenance mode ([#535](https://github.com/ScilifelabDataCentre/dds_cli/pull/535))
- New command: `dds project status busy [OPTIONS]` to check for / list busy projects as Super Admin ([#536](https://github.com/ScilifelabDataCentre/dds_cli/pull/536))

## 2022-09-30 - 2022-10-14

- Improved message displayed to user when data already uploaded ([#541](https://github.com/ScilifelabDataCentre/dds_cli/pull/541))
- New message displayed when KeyboardInterrupt used during upload / download ([#542](https://github.com/ScilifelabDataCentre/dds_cli/pull/542))
- Do not set projects as busy when uploading/downloading/deleting ([#549](https://github.com/ScilifelabDataCentre/dds_cli/pull/549))
- Command for listing invites ([#547](https://github.com/ScilifelabDataCentre/dds_cli/pull/547))

## 2022-10-14 - 2022-10-28

- Limit projects listing to active projects only; a `--show-all` flag can be used for listing all projects, active and inactive ([#556](https://github.com/ScilifelabDataCentre/dds_cli/pull/556))
- Display name of creator when listing projects ([#557](https://github.com/ScilifelabDataCentre/dds_cli/pull/557))
- New command: `dds project info [OPTIONS]` to display information about specific project ([#561](https://github.com/ScilifelabDataCentre/dds_cli/pull/561))
- New option for `dds data put`: `--destination` - allow upload to existing or new directory ([#559](https://github.com/ScilifelabDataCentre/dds_cli/pull/559))

## 2022-10-28 - 2022-11-11

- Bug: Catch Timeout exception for when requests are too slow ([#563](https://github.com/ScilifelabDataCentre/dds_cli/pull/563))
- Check that `dds data get` is used with either `--get-all` or `--source`/`--source-path-fail` and display appropriate message ([#564](https://github.com/ScilifelabDataCentre/dds_cli/pull/564))

# 2022-11-25 - 2022-12-09

- Bug: Switch from using `os.path` to `pathlib` in order to facilitate cross-OS uploads-/downloads- and listing operations ([#573](https://github.com/ScilifelabDataCentre/dds_cli/pull/573))

# 2022-12-09 - 2023-01-06: Longer sprint due to Christmas

- Dependency: Bump `jwcrypto` due to CVE-2022-3102 ([#557](https://github.com/ScilifelabDataCentre/dds_cli/pull/577))
- New command: `dds project info change [OPTIONS]` to change project information ([#575](https://github.com/ScilifelabDataCentre/dds_cli/pull/575))
- Documentation: Structure changes and examples ([#585](https://github.com/ScilifelabDataCentre/dds_cli/pull/585))
- Workflow: Python-setup action v1 bumped to v2 ([#588](https://github.com/ScilifelabDataCentre/dds_cli/pull/588))

# 2023-01-09 - 2023-01-20

- Workflow: Scan with Trivy on PR and schedule ([#591](https://github.com/ScilifelabDataCentre/dds_cli/pull/591))
- Workflow: Publish to TestPyPi on PR and release ([#592](https://github.com/ScilifelabDataCentre/dds_cli/pull/592))
- Workflow: Scan with Snyk on PR and schedule ([#593](https://github.com/ScilifelabDataCentre/dds_cli/pull/593))
- Documentation: Important testing instructions and instructions on how to install from TestPyPi ([#597](https://github.com/ScilifelabDataCentre/dds_cli/pull/597))

# 2023-01-20 - 2023-02-03

- Documentation: Instructions on how to verify PyPI package integrity ([#598](https://github.com/ScilifelabDataCentre/dds_cli/pull/598))
- Version: 2.2.6 ([#601](https://github.com/ScilifelabDataCentre/dds_cli/pull/601))

# 2023-02-03 - 2023-02-17

- Workflow: Lint yaml files ([#605](https://github.com/ScilifelabDataCentre/dds_cli/pull/605))
- Logging: Reduce debug level logging and remove logging from root ([#606](https://github.com/ScilifelabDataCentre/dds_cli/pull/606))
- Add separate executables for Ubuntu latest (currently 22.04) and Ubuntu 20.04 ([#604](https://github.com/ScilifelabDataCentre/dds_cli/pull/604))
- Bug: PyInstaller command not valid for Linux and macOS ([#612](https://github.com/ScilifelabDataCentre/dds_cli/pull/612))

# 2023-02-17 - 2023-03-03

_Nothing merged in CLI during this sprint_

# 2023-03-03 - 2023-03-17

- Bug: Return error code 1 if error during upload ([#615](https://github.com/ScilifelabDataCentre/dds_cli/pull/615))
- Clarification: Users should check that the error-file has been generated, and keep it in case we need it for debugging purposes ([#616](https://github.com/ScilifelabDataCentre/dds_cli/pull/616))
- Bug: Catch UnicodeEncodeError during API request to avoid unclear error message upon usage of non-latin1 characters in username and password ([#617](https://github.com/ScilifelabDataCentre/dds_cli/pull/617))
- Workflow: Restructure and clarify PR template ([#618](https://github.com/ScilifelabDataCentre/dds_cli/pull/618))
- Workflow: Changelog changed to Sprintlog and CHANGELOG.rst created for version changes ([#621](https://github.com/ScilifelabDataCentre/dds_cli/pull/620))

# 2023-03-17 - 2023-03-31

- New command: `dds stats` to get project and data statistics ([#624](https://github.com/ScilifelabDataCentre/dds_cli/pull/624))
- Logging: Removed debug level logs ([#625](https://github.com/ScilifelabDataCentre/dds_cli/pull/625))

# 2023-03-31 - 2023-04-14

_Nothing merged in CLI during this sprint_

# 2023-04-14 - 2023-04-28

- Documentation: How to set environment variables in Windows ([#626](https://github.com/ScilifelabDataCentre/dds_cli/pull/626))
- Documentation: Password management recommendations ([#627](https://github.com/ScilifelabDataCentre/dds_cli/pull/627))

# 2023-04-28 - 2023-05-12

- Workflow: Added Pylint to scan code ([#630](https://github.com/ScilifelabDataCentre/dds_cli/pull/630))

# 2023-05-12 - 2023-05-26

- Url to testing instance updated after move to new cluster ([#631](https://github.com/ScilifelabDataCentre/dds_cli/pull/631))
- Dependency: Bump `cryptography` due to CVE-2023-0286 and dependabot ([#635](https://github.com/ScilifelabDataCentre/dds_cli/pull/635))

# 2023-06-26 - 2023-08-04

- Dependency: Bump `cryptography` to 41.0.3 due to security vulnerability alerts(s) ([#639](https://github.com/ScilifelabDataCentre/dds_cli/pull/639))

# 2023-08-07 - 2023-08-18

- Dependency: Bump `PyYAML` to 6.0.1 due to docker issues ([#642](https://github.com/ScilifelabDataCentre/dds_cli/pull/642))
<<<<<<< HEAD
- New option in `dds user ls`: `--save-emails` for Super Admins to save emails to file ([#641](https://github.com/ScilifelabDataCentre/dds_cli/pull/641))
=======
- Print understandable message when request response doesn't contain json ([#638](https://github.com/ScilifelabDataCentre/dds_cli/pull/638))
>>>>>>> 2d16cb47
<|MERGE_RESOLUTION|>--- conflicted
+++ resolved
@@ -284,8 +284,8 @@
 # 2023-08-07 - 2023-08-18
 
 - Dependency: Bump `PyYAML` to 6.0.1 due to docker issues ([#642](https://github.com/ScilifelabDataCentre/dds_cli/pull/642))
-<<<<<<< HEAD
-- New option in `dds user ls`: `--save-emails` for Super Admins to save emails to file ([#641](https://github.com/ScilifelabDataCentre/dds_cli/pull/641))
-=======
+
+# 2023-08-21 - 2023-09-01
+
 - Print understandable message when request response doesn't contain json ([#638](https://github.com/ScilifelabDataCentre/dds_cli/pull/638))
->>>>>>> 2d16cb47
+- New option in `dds user ls`: `--save-emails` for Super Admins to save emails to file ([#641](https://github.com/ScilifelabDataCentre/dds_cli/pull/641))