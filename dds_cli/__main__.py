--- conflicted
+++ resolved
@@ -42,11 +42,7 @@
     sort_projects_option,
     source_option,
     source_path_file_option,
-<<<<<<< HEAD
-=======
-    username_option,
     token_path_option,
->>>>>>> 51ebb71e
     break_on_fail_flag,
     json_flag,
     nomail_flag,
@@ -324,11 +320,7 @@
     if no_prompt:
         LOG.warning("The --no-prompt flag is ignored for `dds auth login`")
     try:
-<<<<<<< HEAD
-        with dds_cli.auth.Auth():
-=======
-        with dds_cli.auth.Auth(username=username, token_path=click_ctx.get("TOKEN_PATH")):
->>>>>>> 51ebb71e
+        with dds_cli.auth.Auth(token_path=click_ctx.get("TOKEN_PATH")):
             # Authentication token renewed in the init method.
             LOG.info("[green] :white_check_mark: Authentication token renewed![/green]")
     except (
@@ -350,13 +342,9 @@
     Removes the saved authentication token by deleting the '.dds_cli_token' file.
     """
     try:
-<<<<<<< HEAD
-        with dds_cli.auth.Auth(authenticate=False) as authenticator:
-=======
         with dds_cli.auth.Auth(
-            username=None, authenticate=False, token_path=click_ctx.get("TOKEN_PATH")
+            authenticate=False, token_path=click_ctx.get("TOKEN_PATH")
         ) as authenticator:
->>>>>>> 51ebb71e
             authenticator.logout()
 
     except dds_cli.exceptions.DDSCLIException as err:
@@ -376,13 +364,9 @@
     - Time of token expiration
     """
     try:
-<<<<<<< HEAD
-        with dds_cli.auth.Auth(authenticate=False) as authenticator:
-=======
         with dds_cli.auth.Auth(
-            username=None, authenticate=False, token_path=click_ctx.get("TOKEN_PATH")
+            authenticate=False, token_path=click_ctx.get("TOKEN_PATH")
         ) as authenticator:
->>>>>>> 51ebb71e
             authenticator.check()
     except dds_cli.exceptions.DDSCLIException as err:
         LOG.error(err)
@@ -443,13 +427,8 @@
     """
     try:
         with dds_cli.account_manager.AccountManager(
-<<<<<<< HEAD
-            no_prompt=click_ctx.get("NO_PROMPT", False)
-=======
-            username=username,
             no_prompt=click_ctx.get("NO_PROMPT", False),
             token_path=click_ctx.get("TOKEN_PATH"),
->>>>>>> 51ebb71e
         ) as inviter:
             inviter.add_user(email=email, role=role, project=project, no_mail=no_mail, unit=unit)
     except (
@@ -538,13 +517,8 @@
     """Display information connected to your own DDS account."""
     try:
         with dds_cli.account_manager.AccountManager(
-<<<<<<< HEAD
-            no_prompt=click_ctx.get("NO_PROMPT", False)
-=======
-            username=username,
             no_prompt=click_ctx.get("NO_PROMPT", False),
             token_path=click_ctx.get("TOKEN_PATH"),
->>>>>>> 51ebb71e
         ) as get_info:
             get_info.get_user_info()
     except (
@@ -726,13 +700,8 @@
     """Create a project."""
     try:
         with dds_cli.project_creator.ProjectCreator(
-<<<<<<< HEAD
-            no_prompt=click_ctx.get("NO_PROMPT", False)
-=======
-            username=username,
             no_prompt=click_ctx.get("NO_PROMPT", False),
             token_path=click_ctx.get("TOKEN_PATH"),
->>>>>>> 51ebb71e
         ) as creator:
             emails_roles = []
             if owner or researcher:
@@ -800,14 +769,9 @@
     """Display and manage project statuses."""
     try:
         with dds_cli.project_status.ProjectStatusManager(
-<<<<<<< HEAD
-            project=project, no_prompt=click_ctx.get("NO_PROMPT", False)
-=======
-            username=username,
             project=project,
             no_prompt=click_ctx.get("NO_PROMPT", False),
             token_path=click_ctx.get("TOKEN_PATH"),
->>>>>>> 51ebb71e
         ) as updater:
             updater.get_status(show_history)
     except (
@@ -836,14 +800,9 @@
     """Make project data available for user download."""
     try:
         with dds_cli.project_status.ProjectStatusManager(
-<<<<<<< HEAD
-            project=project, no_prompt=click_ctx.get("NO_PROMPT", False)
-=======
-            username=username,
             project=project,
             no_prompt=click_ctx.get("NO_PROMPT", False),
             token_path=click_ctx.get("TOKEN_PATH"),
->>>>>>> 51ebb71e
         ) as updater:
             updater.update_status(new_status="Available", deadline=deadline, no_mail=no_mail)
     except (
@@ -868,14 +827,9 @@
     """
     try:
         with dds_cli.project_status.ProjectStatusManager(
-<<<<<<< HEAD
-            project=project, no_prompt=click_ctx.get("NO_PROMPT", False)
-=======
-            username=username,
             project=project,
             no_prompt=click_ctx.get("NO_PROMPT", False),
             token_path=click_ctx.get("TOKEN_PATH"),
->>>>>>> 51ebb71e
         ) as updater:
             updater.update_status(new_status="In Progress")
     except (
@@ -900,14 +854,9 @@
     """
     try:
         with dds_cli.project_status.ProjectStatusManager(
-<<<<<<< HEAD
-            project=project, no_prompt=click_ctx.get("NO_PROMPT", False)
-=======
-            username=username,
             project=project,
             no_prompt=click_ctx.get("NO_PROMPT", False),
             token_path=click_ctx.get("TOKEN_PATH"),
->>>>>>> 51ebb71e
         ) as updater:
             updater.update_status(new_status="Archived")
     except (
@@ -932,14 +881,9 @@
     """
     try:
         with dds_cli.project_status.ProjectStatusManager(
-<<<<<<< HEAD
-            project=project, no_prompt=click_ctx.get("NO_PROMPT", False)
-=======
-            username=username,
             project=project,
             no_prompt=click_ctx.get("NO_PROMPT", False),
             token_path=click_ctx.get("TOKEN_PATH"),
->>>>>>> 51ebb71e
         ) as updater:
             updater.update_status(new_status="Deleted")
     except (
@@ -964,14 +908,9 @@
     """
     try:
         with dds_cli.project_status.ProjectStatusManager(
-<<<<<<< HEAD
-            project=project, no_prompt=click_ctx.get("NO_PROMPT", False)
-=======
-            username=username,
             project=project,
             no_prompt=click_ctx.get("NO_PROMPT", False),
             token_path=click_ctx.get("TOKEN_PATH"),
->>>>>>> 51ebb71e
         ) as updater:
             updater.update_status(new_status="Archived", is_aborted=True)
     except (
@@ -1011,13 +950,8 @@
     """Grant user access to a project."""
     try:
         with dds_cli.account_manager.AccountManager(
-<<<<<<< HEAD
-            no_prompt=click_ctx.get("NO_PROMPT", False)
-=======
-            username=username,
             no_prompt=click_ctx.get("NO_PROMPT", False),
             token_path=click_ctx.get("TOKEN_PATH"),
->>>>>>> 51ebb71e
         ) as granter:
             role = "Researcher"
             if owner:
@@ -1043,13 +977,8 @@
     """Revoke user access to a project."""
     try:
         with dds_cli.account_manager.AccountManager(
-<<<<<<< HEAD
-            no_prompt=click_ctx.get("NO_PROMPT", False)
-=======
-            username=username,
             no_prompt=click_ctx.get("NO_PROMPT", False),
             token_path=click_ctx.get("TOKEN_PATH"),
->>>>>>> 51ebb71e
         ) as revoker:
             revoker.revoke_project_access(project, email)
     except (
@@ -1073,13 +1002,8 @@
     """Re-grant project access to user that has lost access due to password reset."""
     try:
         with dds_cli.account_manager.AccountManager(
-<<<<<<< HEAD
-            no_prompt=click_ctx.get("NO_PROMPT", False)
-=======
-            username=username,
             no_prompt=click_ctx.get("NO_PROMPT", False),
             token_path=click_ctx.get("TOKEN_PATH"),
->>>>>>> 51ebb71e
         ) as fixer:
             fixer.fix_project_access(email=email, project=project)
     except (
