"""CLI for the Data Delivery System."""

###############################################################################
# IMPORTS ########################################################### IMPORTS #
###############################################################################

# Standard library
import concurrent.futures
import itertools
import logging
import os
import pathlib
import sys
from logging.config import dictConfig

# Installed
import click
import click_pathlib
import rich
import rich.console
import rich.logging
import rich.prompt
from rich import pretty
from rich.progress import Progress, BarColumn

# Own modules
import dds_cli
import dds_cli.exceptions
import dds_cli.data_getter
import dds_cli.data_lister
import dds_cli.data_putter
import dds_cli.data_remover
import dds_cli.directory
import dds_cli.timestamp

###############################################################################
# START LOGGING CONFIG ################################# START LOGGING CONFIG #
###############################################################################

LOG = logging.getLogger()

###############################################################################
# RICH CONFIG ################################################### RICH CONFIG #
###############################################################################

pretty.install()
console = rich.console.Console()

###############################################################################
# MAIN ################################################################# MAIN #
###############################################################################


# Print header to STDERR
stderr = rich.console.Console(stderr=True)
stderr.print("\n[green]     ︵", highlight=False)
stderr.print("[green] ︵ (  )   ︵", highlight=False)
stderr.print("[green](  ) ) (  (  )[/]   [bold]SciLifeLab Data Delivery System", highlight=False)
stderr.print(
    "[green] ︶  (  ) ) ([/]    [blue][link=https://www.scilifelab.se/data]https://www.scilifelab.se/data[/link]",
    highlight=False,
)
stderr.print(f"[green]      ︶ (  )[/]    [dim]Version {dds_cli.__version__}", highlight=False)
stderr.print("[green]          ︶\n", highlight=False)


@click.group()
@click.option(
    "-v", "--verbose", is_flag=True, default=False, help="Print verbose output to the console."
)
@click.option("-l", "--log-file", help="Save a verbose log to a file.", metavar="<filename>")
@click.version_option(version=dds_cli.__version__, prog_name=dds_cli.__title__)
@click.pass_context
def dds_main(ctx, verbose, log_file):
    """Main CLI command, sets up DDS info."""

    # Set the base logger to output DEBUG
    LOG.setLevel(logging.DEBUG)

    # Set up logs to the console
    LOG.addHandler(
        rich.logging.RichHandler(
            level=logging.DEBUG if verbose else logging.INFO,
            console=rich.console.Console(stderr=True),
            show_time=False,
            markup=True,
        )
    )

    # Set up logs to a file if we asked for one
    if log_file:
        log_fh = logging.FileHandler(log_file, encoding="utf-8")
        log_fh.setLevel(logging.DEBUG)
        log_fh.setFormatter(
            logging.Formatter("[%(asctime)s] %(name)-20s [%(levelname)-7s]  %(message)s")
        )
        LOG.addHandler(log_fh)

    # Check that the config file exists
    config_file = None
    if "--help" not in sys.argv:
        if not any([x in sys.argv for x in ["--config", "-c", "--username", "-u"]]):
            config_file = pathlib.Path().home() / pathlib.Path(".dds-cli.json")
            if not config_file.is_file():
                console.print("Could not find the config file '.dds-cli.json'")
                os._exit(1)

    # Create context object
    ctx.obj = {
        "CONFIG": config_file,
    }


###############################################################################
# PUT ################################################################### PUT #
###############################################################################


@dds_main.command()
@click.option(
    "--config",
    "-c",
    required=False,
    type=click.Path(exists=True),
    help="Path to file with user credentials, destination, etc.",
)
@click.option(
    "--username",
    "-u",
    required=False,
    type=str,
    help="Your Data Delivery System username",
)
@click.option(
    "--project",
    "-p",
    required=False,
    type=str,
    help="Project ID to which you're uploading data",
)
@click.option(
    "--source",
    "-s",
    required=False,
    type=click.Path(exists=True),
    multiple=True,
    help="Path to file or directory (local)",
)
@click.option(
    "--source-path-file",
    "-spf",
    required=False,
    type=click.Path(exists=True),
    multiple=False,
    help="File containing path to files or directories",
)
@click.option(
    "--break-on-fail",
    is_flag=True,
    default=False,
    show_default=True,
    help="Cancel upload of all files if one fails",
)
@click.option(
    "--overwrite",
    is_flag=True,
    default=False,
    show_default=True,
    help="Overwrite files if already uploaded",
)
@click.option(
    "--num-threads",
    "-nt",
    required=False,
    multiple=False,
    default=4,
    show_default=True,
    type=click.IntRange(1, 32),
    help="Number of parallel threads to perform the delivery",
)
@click.option(
    "--silent",
    is_flag=True,
    default=False,
    show_default=True,
    help=(
        "Turn off progress bar for each individual file. Summary bars still visible."
        "Suggested for uploads including a large number of files."
    ),
)
@click.pass_obj
def put(
    dds_info,
    config,
    username,
    project,
    source,
    source_path_file,
    break_on_fail,
    overwrite,
    num_threads,
    silent,
):
    """Processes and uploads specified files to the cloud."""
<<<<<<< HEAD
    try:
        dds_cli.data_putter.dds_put(
            dds_info,
            dds_info["CONFIG"] if config is None else config,
            username,
            project,
            source,
            source_path_file,
            break_on_fail,
            overwrite,
            num_threads,
            silent,
        )
    except (dds_cli.exceptions.AuthenticationError, dds_cli.exceptions.UploadError) as e:
        LOG.error(e)
        sys.exit(1)
=======

    # Initialize delivery - check user access etc
    with dds_cli.data_putter.DataPutter(
        username=username,
        config=dds_info["CONFIG"] if config is None else config,
        project=project,
        source=source,
        source_path_file=source_path_file,
        break_on_fail=break_on_fail,
        overwrite=overwrite,
        silent=silent,
    ) as putter:

        # Progress object to keep track of progress tasks
        with Progress(
            "{task.description}",
            BarColumn(bar_width=None),
            " • ",
            "[progress.percentage]{task.percentage:>3.1f}%",
            refresh_per_second=2,
        ) as progress:

            # Keep track of futures
            upload_threads = {}

            # Iterator to keep track of which files have been handled
            iterator = iter(putter.filehandler.data.copy())

            with concurrent.futures.ThreadPoolExecutor() as texec:
                # Start main progress bar - total uploaded files
                upload_task = progress.add_task(
                    description="Upload",
                    total=len(putter.filehandler.data),
                )

                # Schedule the first num_threads futures for upload
                for file in itertools.islice(iterator, num_threads):
                    LOG.info(f"Starting: {file}")
                    upload_threads[
                        texec.submit(
                            putter.protect_and_upload,
                            file=file,
                            progress=progress,
                        )
                    ] = file

                try:
                    # Continue until all files are done
                    while upload_threads:
                        # Wait for the next future to complete, _ are the unfinished
                        done, _ = concurrent.futures.wait(
                            upload_threads,
                            return_when=concurrent.futures.FIRST_COMPLETED,
                        )

                        # Number of new upload tasks that can be started
                        new_tasks = 0

                        # Get result from future and schedule database update
                        for fut in done:
                            uploaded_file = upload_threads.pop(fut)
                            LOG.debug(
                                f"Future done for file: {uploaded_file}",
                            )

                            # Get result
                            try:
                                file_uploaded = fut.result()
                                LOG.info(f"Upload of {uploaded_file} successful: {file_uploaded}")
                            except concurrent.futures.BrokenExecutor as err:
                                LOG.critical(
                                    f"Upload of file {uploaded_file} failed! Error: {err}",
                                )
                                continue

                            # Increase the main progress bar
                            progress.advance(upload_task)

                            # New available threads
                            new_tasks += 1

                        # Schedule the next set of futures for upload
                        for next_file in itertools.islice(iterator, new_tasks):
                            LOG.info(f"Starting: {next_file}")
                            upload_threads[
                                texec.submit(
                                    putter.protect_and_upload,
                                    file=next_file,
                                    progress=progress,
                                )
                            ] = next_file
                except KeyboardInterrupt:
                    LOG.warning(
                        "KeyboardInterrupt found - shutting down delivery gracefully. "
                        "This will finish the ongoing uploads. If you want to force "
                        "shutdown, repeat `Ctrl+C`. This is not advised. "
                    )

                    # Flag for threads to find
                    putter.stop_doing = True

                    # Stop and remove main progress bar
                    progress.remove_task(upload_task)

                    # Stop all tasks that are not currently uploading
                    _ = [
                        progress.stop_task(x)
                        for x in [y.id for y in progress.tasks if y.fields.get("step") != "put"]
                    ]

        putter.update_project_size()
>>>>>>> 639b0d29


###############################################################################
# LIST ################################################################# LIST #
###############################################################################


@dds_main.command()
@click.argument("fold_arg", required=False)  # Needs to be before proj_arg
@click.argument("proj_arg", required=False)
@click.option("--project", "-p", required=False, help="Project ID.")
@click.option(
    "--projects",
    "-lp",
    is_flag=True,
    help="List all project connected to your account.",
)
@click.option(
    "--folder",
    "-fl",
    required=False,
    multiple=False,
    help="Folder to list files within.",
)
@click.option("--size", "-sz", is_flag=True, default=False, help="Show size of project contents.")
@click.option(
    "--username",
    "-u",
    required=False,
    type=str,
    help="Your Data Delivery System username.",
)
@click.option(
    "--config",
    "-c",
    required=False,
    type=click.Path(exists=True),
    help="Path to file with user credentials, destination, etc.",
)
@click.pass_obj
def ls(dds_info, proj_arg, fold_arg, project, projects, folder, size, username, config):
    """List the projects and the files within the projects."""

    project = proj_arg if proj_arg is not None else project
    folder = fold_arg if fold_arg is not None else folder

    if projects and size:
        LOG.warning(
            "\nNB! Showing the project size is not implemented in the "
            "listing command at this time. No size will be displayed.\n"
        )

    try:
        with dds_cli.data_lister.DataLister(
            project=project,
            project_level=projects,
            config=dds_info["CONFIG"] if config is None else config,
            username=username,
        ) as lister:
            # List all projects if project is None and all files if project spec
            if lister.project is None:
                lister.list_projects()
            else:
                lister.list_files(folder=folder, show_size=size)
    except (dds_cli.exceptions.NoDataError) as e:
        LOG.warning(e)
        sys.exit(0)
    except (dds_cli.exceptions.APIError, dds_cli.exceptions.AuthenticationError) as e:
        LOG.error(e)
        sys.exit(1)


###############################################################################
# DELETE ############################################################# DELETE #
###############################################################################


@dds_main.command()
@click.argument("proj_arg", required=False)
@click.option("--project", required=False, type=str, help="Project ID.")
@click.option(
    "--username",
    "-u",
    required=False,
    type=str,
    help="Your Data Delivery System username.",
)
@click.option("--rm-all", "-a", is_flag=True, default=False, help="Remove all project contents.")
@click.option(
    "--file",
    "-f",
    required=False,
    type=str,
    multiple=True,
    help="Path to file to remove.",
)
@click.option(
    "--folder",
    "-fl",
    required=False,
    type=str,
    multiple=True,
    help="Path to folder to remove.",
)
@click.option(
    "--config",
    "-c",
    required=False,
    type=click.Path(exists=True),
    help="Path to file with user credentials, destination, etc.",
)
@click.pass_obj
def rm(dds_info, proj_arg, project, username, rm_all, file, folder, config):
    """Delete the files within a project."""

    # One of proj_arg or project is required
    if all(x is None for x in [proj_arg, project]):
        console.print("No project specified, cannot remove anything.")
        os._exit(1)

    # Either all or a file
    if rm_all and (file or folder):
        console.print("The options '--rm-all' and '--file'/'--folder' cannot be used together.")
        os._exit(1)

    project = proj_arg if proj_arg is not None else project

    # Will not delete anything if no file or folder specified
    if project and not any([rm_all, file, folder]):
        console.print(
            "One of the options must be specified to perform "
            "data deletion: '--rm-all' / '--file' / '--folder'."
        )
        os._exit(1)

    # Warn if trying to remove all contents
    if rm_all:
        rm_all = (
            rich.prompt.Prompt.ask(
                f"> Are you sure you want to delete all files within project {project}?",
                choices=["y", "n"],
                default="n",
            )
            == "y"
        )

    with dds_cli.data_remover.DataRemover(
        project=project,
        username=username,
        config=dds_info["CONFIG"] if config is None else config,
    ) as remover:

        if rm_all:
            remover.remove_all()

        if file:
            remover.remove_file(files=file)

        if folder:
            remover.remove_folder(folder=folder)


###############################################################################
# GET ################################################################### GET #
###############################################################################


@dds_main.command()
@click.option(
    "--config",
    "-c",
    required=False,
    type=click.Path(exists=True),
    help="Path to file with user credentials, destination, etc.",
)
@click.option(
    "--username",
    "-u",
    required=False,
    type=str,
    help="Your Data Delivery System username.",
)
@click.option(
    "--project",
    "-p",
    required=False,
    type=str,
    help="Project ID to which you're uploading data.",
)
@click.option(
    "--get-all",
    "-a",
    is_flag=True,
    default=False,
    show_default=True,
    help="Download all project contents.",
)
@click.option(
    "--source",
    "-s",
    required=False,
    type=str,
    multiple=True,
    help="Path to file or directory (local).",
)
@click.option(
    "--source-path-file",
    "-spf",
    required=False,
    type=click.Path(exists=True),
    multiple=False,
    help="File containing path to files or directories. ",
)
@click.option(
    "--destination",
    "-d",
    required=False,
    type=click_pathlib.Path(exists=False, file_okay=False, dir_okay=True, resolve_path=True),
    multiple=False,
    help="Destination of downloaded files.",
)
@click.option(
    "--break-on-fail",
    is_flag=True,
    default=False,
    show_default=True,
    help="Cancel download of all files if one fails",
)
@click.option(
    "--num-threads",
    "-nt",
    required=False,
    multiple=False,
    default=4,
    show_default=True,
    type=click.IntRange(1, 32),
    help="Number of parallel threads to perform the download.",
)
@click.option(
    "--silent",
    is_flag=True,
    default=False,
    show_default=True,
    help="Turn off progress bar for each individual file. Summary bars still visible.",
)
@click.option(
    "--verify-checksum",
    is_flag=True,
    default=False,
    show_default=True,
    help="Perform SHA-256 checksum verification after download (slower).",
)
@click.pass_obj
def get(
    dds_info,
    config,
    username,
    project,
    get_all,
    source,
    source_path_file,
    destination,
    break_on_fail,
    num_threads,
    silent,
    verify_checksum,
):
    """Downloads specified files from the cloud and restores the original format."""

    if get_all and (source or source_path_file):
        console.print(
            "\nFlag'--get-all' cannot be used together with options '--source'/'--source-path-fail'.\n"
        )
        os._exit(1)

    # Begin delivery
    with dds_cli.data_getter.DataGetter(
        username=username,
        config=dds_info["CONFIG"] if config is None else config,
        project=project,
        get_all=get_all,
        source=source,
        source_path_file=source_path_file,
        break_on_fail=break_on_fail,
        destination=destination,
        silent=silent,
        verify_checksum=verify_checksum,
    ) as getter:

        with Progress(
            "{task.description}",
            BarColumn(bar_width=None),
            " • ",
            "[progress.percentage]{task.percentage:>3.1f}%",
            refresh_per_second=2,
        ) as progress:

            # Keep track of futures
            download_threads = {}

            # Iterator to keep track of which files have been handled
            iterator = iter(getter.filehandler.data.copy())

            with concurrent.futures.ThreadPoolExecutor() as texec:
                task_dwnld = progress.add_task(
                    "Download", total=len(getter.filehandler.data), step="summary"
                )

                # Schedule the first num_threads futures for upload
                for file in itertools.islice(iterator, num_threads):
                    LOG.info(f"Starting: {file}")
                    # Execute download
                    download_threads[
                        texec.submit(getter.download_and_verify, file=file, progress=progress)
                    ] = file

                while download_threads:
                    # Wait for the next future to complete
                    ddone, _ = concurrent.futures.wait(
                        download_threads, return_when=concurrent.futures.FIRST_COMPLETED
                    )

                    new_tasks = 0

                    for dfut in ddone:
                        downloaded_file = download_threads.pop(dfut)
                        LOG.info(
                            f"Future done: {downloaded_file}",
                        )

                        # Get result
                        try:
                            file_downloaded = dfut.result()
                            LOG.info(f"Download of {downloaded_file} successful: {file_downloaded}")
                        except concurrent.futures.BrokenExecutor as err:
                            LOG.critical(f"Download of file {downloaded_file} failed! Error: {err}")
                            continue

                        new_tasks += 1
                        progress.advance(task_dwnld)

                    # Schedule the next set of futures for download
                    for next_file in itertools.islice(iterator, new_tasks):
                        LOG.info(f"Starting: {next_file}")
                        # Execute download
                        download_threads[
                            texec.submit(
                                getter.download_and_verify,
                                file=next_file,
                                progress=progress,
                            )
                        ] = next_file<|MERGE_RESOLUTION|>--- conflicted
+++ resolved
@@ -202,7 +202,6 @@
     silent,
 ):
     """Processes and uploads specified files to the cloud."""
-<<<<<<< HEAD
     try:
         dds_cli.data_putter.dds_put(
             dds_info,
@@ -219,119 +218,6 @@
     except (dds_cli.exceptions.AuthenticationError, dds_cli.exceptions.UploadError) as e:
         LOG.error(e)
         sys.exit(1)
-=======
-
-    # Initialize delivery - check user access etc
-    with dds_cli.data_putter.DataPutter(
-        username=username,
-        config=dds_info["CONFIG"] if config is None else config,
-        project=project,
-        source=source,
-        source_path_file=source_path_file,
-        break_on_fail=break_on_fail,
-        overwrite=overwrite,
-        silent=silent,
-    ) as putter:
-
-        # Progress object to keep track of progress tasks
-        with Progress(
-            "{task.description}",
-            BarColumn(bar_width=None),
-            " • ",
-            "[progress.percentage]{task.percentage:>3.1f}%",
-            refresh_per_second=2,
-        ) as progress:
-
-            # Keep track of futures
-            upload_threads = {}
-
-            # Iterator to keep track of which files have been handled
-            iterator = iter(putter.filehandler.data.copy())
-
-            with concurrent.futures.ThreadPoolExecutor() as texec:
-                # Start main progress bar - total uploaded files
-                upload_task = progress.add_task(
-                    description="Upload",
-                    total=len(putter.filehandler.data),
-                )
-
-                # Schedule the first num_threads futures for upload
-                for file in itertools.islice(iterator, num_threads):
-                    LOG.info(f"Starting: {file}")
-                    upload_threads[
-                        texec.submit(
-                            putter.protect_and_upload,
-                            file=file,
-                            progress=progress,
-                        )
-                    ] = file
-
-                try:
-                    # Continue until all files are done
-                    while upload_threads:
-                        # Wait for the next future to complete, _ are the unfinished
-                        done, _ = concurrent.futures.wait(
-                            upload_threads,
-                            return_when=concurrent.futures.FIRST_COMPLETED,
-                        )
-
-                        # Number of new upload tasks that can be started
-                        new_tasks = 0
-
-                        # Get result from future and schedule database update
-                        for fut in done:
-                            uploaded_file = upload_threads.pop(fut)
-                            LOG.debug(
-                                f"Future done for file: {uploaded_file}",
-                            )
-
-                            # Get result
-                            try:
-                                file_uploaded = fut.result()
-                                LOG.info(f"Upload of {uploaded_file} successful: {file_uploaded}")
-                            except concurrent.futures.BrokenExecutor as err:
-                                LOG.critical(
-                                    f"Upload of file {uploaded_file} failed! Error: {err}",
-                                )
-                                continue
-
-                            # Increase the main progress bar
-                            progress.advance(upload_task)
-
-                            # New available threads
-                            new_tasks += 1
-
-                        # Schedule the next set of futures for upload
-                        for next_file in itertools.islice(iterator, new_tasks):
-                            LOG.info(f"Starting: {next_file}")
-                            upload_threads[
-                                texec.submit(
-                                    putter.protect_and_upload,
-                                    file=next_file,
-                                    progress=progress,
-                                )
-                            ] = next_file
-                except KeyboardInterrupt:
-                    LOG.warning(
-                        "KeyboardInterrupt found - shutting down delivery gracefully. "
-                        "This will finish the ongoing uploads. If you want to force "
-                        "shutdown, repeat `Ctrl+C`. This is not advised. "
-                    )
-
-                    # Flag for threads to find
-                    putter.stop_doing = True
-
-                    # Stop and remove main progress bar
-                    progress.remove_task(upload_task)
-
-                    # Stop all tasks that are not currently uploading
-                    _ = [
-                        progress.stop_task(x)
-                        for x in [y.id for y in progress.tasks if y.fields.get("step") != "put"]
-                    ]
-
-        putter.update_project_size()
->>>>>>> 639b0d29
 
 
 ###############################################################################
