--- conflicted
+++ resolved
@@ -26,15 +26,6 @@
 ###############################################################################
 
 LOG = logging.getLogger(__name__)
-<<<<<<< HEAD
-
-###############################################################################
-# RICH CONFIG ################################################### RICH CONFIG #
-###############################################################################
-
-console = rich.console.Console()
-=======
->>>>>>> 8040c06c
 
 ###############################################################################
 # CLASSES ########################################################### CLASSES #
@@ -141,18 +132,21 @@
 
         bnlen = len(self.bucketname)
         if not 3 <= bnlen <= 63:
-            console.print(
+            # Add custom exception
+            LOG.error(
                 f"Invalid bucket name length. Must be between 3 and 63 characters, found {bnlen}"
             )
             os._exit(0)
 
         if "_" in self.bucketname:
-            console.print(f"Invalid bucket name characters. Cannot contain underscores.")
+            # Add custom exception
+            LOG.error(f"Invalid bucket name characters. Cannot contain underscores.")
             os._exit(0)
 
         bucketnamefirst = list(self.bucketname)[0]
         if not (bucketnamefirst.islower() or bucketnamefirst.isdigit()):
-            console.print(
+            # Add custom exception
+            LOG.error(
                 f"Invalid first character. Must be digit or lowercase letter, found '{bucketnamefirst}'",
             )
             os._exit(0)
