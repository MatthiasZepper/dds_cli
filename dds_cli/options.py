--- conflicted
+++ resolved
@@ -165,8 +165,6 @@
     )
 
 
-<<<<<<< HEAD
-=======
 def token_path_option(
     long="--token-path",
     short="-tp",
@@ -189,29 +187,6 @@
     )
 
 
-def username_option(
-    long="--username",
-    short="-u",
-    name="username",
-    required=False,
-    help_message="Your Data Delivery System username.",
-):
-    """
-    Username option standard definition.
-
-    Use as decorator for commands.
-    """
-    return click.option(
-        long,
-        short,
-        name,
-        required=required,
-        type=str,
-        help=help_message,
-    )
-
-
->>>>>>> 51ebb71e
 # Flags
 def break_on_fail_flag(
     help_message,
