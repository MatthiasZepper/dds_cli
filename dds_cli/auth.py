--- conflicted
+++ resolved
@@ -34,15 +34,8 @@
             token_path=token_path,
         )
 
-<<<<<<< HEAD
-    @staticmethod
-    def check():
-        """Check if token file exists and get information."""
-        token_file = user.TokenFile()
-=======
     def check(self):
         token_file = user.TokenFile(token_path=self.token_path)
->>>>>>> 51ebb71e
         if token_file.file_exists():
             token_file.check_token_file_permissions()
             token = token_file.read_token()
@@ -50,15 +43,8 @@
         else:
             LOG.error("[red]No saved authentication token found![/red]")
 
-<<<<<<< HEAD
-    @staticmethod
-    def logout():
-        """Remove token file."""
-        token_file = user.TokenFile()
-=======
     def logout(self):
         token_file = user.TokenFile(token_path=self.token_path)
->>>>>>> 51ebb71e
         if token_file.file_exists():
             token_file.delete_token()
             LOG.info("[green] :white_check_mark: Successfully logged out![/green]")
