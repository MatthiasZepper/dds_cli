--- conflicted
+++ resolved
@@ -444,7 +444,6 @@
 
             ### 4. Is the data compressed? ###
             for path in data:
-<<<<<<< HEAD
                 fname = path.split('/')[-1]      # Get file or folder name
 
                 if os.path.isfile(path):    # <---- FILES
@@ -498,23 +497,6 @@
                     cb = partial(getpass, prompt="Passphrase for private key ")
                     keys.generate(seckey=f"/Users/inaod568/Documents/keys/{fname}_facility.sec",
                                   pubkey=f"/Users/inaod568/Documents/keys/{fname}facility.pub", callback=cb)
-=======
-                upload_path[path] = compress_data(fileorfolder=path)
-
-                sys.exit()
-                '''7. Sensitive?'''
-                if not sensitive:
-                    pass
-                    '''12. Upload to non sensitive bucket'''
-                else:
-                    pass
-                    '''8. Get user public key'''
-                    ##
-                    '''9. Generate facility keys'''
-                    # cb = partial(getpass, prompt="Passphrase for private key ")
-                    # keys.generate(seckey=f"/Users/inaod568/Documents/keys/{filename}_facility.sec",
-                    #               pubkey=f"/Users/inaod568/Documents/keys/{filename}facility.pub", callback=cb)
->>>>>>> 47857241
                     '''10. Encrypt data'''
                     '''11. Generate checksum'''
                     '''12. Upload to sensitive bucket'''
