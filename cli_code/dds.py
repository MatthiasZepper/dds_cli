"""CLI for the Data Delivery System."""

###############################################################################
# IMPORTS ########################################################### IMPORTS #
###############################################################################

# Standard library
import logging
import pathlib
import os
import concurrent.futures
import itertools

# Installed
import click
from rich import pretty
import rich.console
import rich.prompt

# Own modules
import cli_code
from cli_code import directory
from cli_code import timestamp
from cli_code import data_putter as dp
from cli_code import data_lister as dl
from cli_code import data_remover as dr
from cli_code import data_getter as dg

# Setup
pretty.install()
console_main = rich.console.Console()


###############################################################################
# START LOGGING CONFIG ################################# START LOGGING CONFIG #
###############################################################################

LOG = None

###############################################################################
# MAIN ################################################################# MAIN #
###############################################################################


@click.group()
@click.option("--debug", default=False, is_flag=True)
@click.pass_context
def cli(ctx, debug):
    """Main CLI command, sets up DDS info."""

    # Timestamp
    t_s = timestamp.TimeStamp().timestamp

    # Path to new directory
    dds_dir = pathlib.Path.cwd() / pathlib.Path(f"DataDelivery_{t_s}")

    # Define alldirectories in DDS folder
    all_dirs = directory.DDSDirectory(path=dds_dir).directories

    # Path to log file
    logfile = str(all_dirs["LOGS"] / pathlib.Path("ds.log"))

    # Create logger
    cli_code.setup_custom_logger(filename=logfile, debug=debug)

    global LOG
    LOG = logging.getLogger(__name__)
    LOG.setLevel(logging.DEBUG if debug else logging.WARNING)

    # Create context object
    ctx.obj = {
        "TIMESTAMP": t_s,
        "DDS_DIRS": all_dirs,
        "LOGFILE": logfile,
        # "LOGGER": LOG
    }


###############################################################################
# PUT ################################################################### PUT #
###############################################################################


@cli.command()
@click.option(
    "--config",
    "-c",
    required=False,
    type=click.Path(exists=True),
    help="Path to file with user credentials, destination, etc.",
)
@click.option(
    "--username",
    "-u",
    required=False,
    type=str,
    help="Your Data Delivery System username.",
)
@click.option(
    "--project",
    "-p",
    required=False,
    type=str,
    help="Project ID to which you're uploading data.",
)
@click.option(
    "--source",
    "-s",
    required=False,
    type=click.Path(exists=True),
    multiple=True,
    help="Path to file or directory (local).",
)
@click.option(
    "--source-path-file",
    "-spf",
    required=False,
    type=click.Path(exists=True),
    multiple=False,
    help="File containing path to files or directories. ",
)
@click.option(
    "--break-on-fail",
    is_flag=True,
    default=False,
    show_default=True,
    help="Cancel upload of all files if one fails",
)
@click.option(
    "--overwrite",
    is_flag=True,
    default=False,
    show_default=True,
    help="Overwrite files if already uploaded.",
)
@click.option(
    "--num-threads",
    "-nt",
    required=False,
    multiple=False,
    default=min(32, os.cpu_count() + 4),
    show_default=True,
    type=click.IntRange(1, 32),
    help="Number of parallel threads to perform the delivery.",
)
@click.pass_obj
def put(
    _,
    config,
    username,
    project,
    source,
    source_path_file,
    break_on_fail,
    overwrite,
    num_threads,
):
    """Processes and uploads specified files to the cloud."""

    # Begin delivery
    with dp.DataPutter(
        username=username,
        config=config,
        project=project,
        source=source,
        source_path_file=source_path_file,
        break_on_fail=break_on_fail,
        overwrite=overwrite,
    ) as putter:

        # Keep track of futures
        upload_threads = {}  # Upload related
        db_threads = {}  # Database related

        # Iterator to keep track of which files have been handled
        iterator = iter(putter.filehandler.data.copy())

        with concurrent.futures.ThreadPoolExecutor() as texec:

            # Schedule the first num_threads futures for upload
            for file in itertools.islice(iterator, num_threads):
                LOG.debug("Uploading file %s...", file)
                upload_threads[texec.submit(putter.put, file=file)] = file

            # Continue until all files are done
            while upload_threads:
                # Wait for the next future to complete
                udone, _ = concurrent.futures.wait(
                    upload_threads, return_when=concurrent.futures.FIRST_COMPLETED
                )

                # Get result from future and schedule database update
                for ufut in udone:
                    uploaded_file = upload_threads.pop(ufut)
                    LOG.debug("...File %s uploaded!", uploaded_file)

                    # Get result
                    try:
                        _ = ufut.result()
                    except concurrent.futures.BrokenExecutor as err:
                        LOG.critical(
                            "Upload of file %s failed! Error: %s", uploaded_file, err
                        )
                        continue

                    # Schedule file for db update
                    LOG.debug("Adding to db: %s...", uploaded_file)
                    db_threads[
                        texec.submit(putter.add_file_db, file=uploaded_file)
                    ] = uploaded_file

                new_tasks = 0

                # Continue until all files are done
                while db_threads:
                    # Wait for the next future to complete
                    done_db, _ = concurrent.futures.wait(
                        db_threads, return_when=concurrent.futures.FIRST_COMPLETED
                    )

                    # Get result from future
                    for fut_db in done_db:
                        added_file = db_threads.pop(fut_db)
                        LOG.debug("...File added to db: %s", added_file)

                        new_tasks += 1

                        # Get result
                        try:
                            _ = fut_db.result()
                        except concurrent.futures.BrokenExecutor as err:
                            LOG.critical(
                                "Adding of file %s to database failed! " "Error: %s",
                                uploaded_file,
                                err,
                            )
                            continue

                # Schedule the next set of futures for upload
                for ufile in itertools.islice(iterator, len(done_db)):
                    LOG.debug("Uploading file %s...", ufile)
                    upload_threads[texec.submit(putter.put, file=ufile)] = ufile


###############################################################################
# GET ################################################################### GET #
###############################################################################


@cli.command()
@click.option(
    "--config",
    "-c",
    required=False,
    type=click.Path(exists=True),
    help="Path to file with user credentials, destination, etc.",
)
@click.option(
    "--username",
    "-u",
    required=False,
    type=str,
    help="Your Data Delivery System username.",
)
@click.option(
    "--project",
    "-p",
    required=False,
    type=str,
    help="Project ID to which you're uploading data.",
)
@click.option(
    "--source",
    "-s",
    required=False,
    type=str,
    multiple=True,
    help="Path to file or directory (remote).",
)
@click.option(
    "--source-path-file",
    "-spf",
    required=False,
    type=click.Path(exists=True),
    multiple=False,
    help="File containing path to files or directories (remote).",
)
@click.pass_obj
def get(_, config, username, project, source, source_path_file):

    with dg.DataGetter(
        username=username,
        config=config,
        project=project,
        source=source,
        source_path_file=source_path_file,
    ) as getter:
        LOG.debug(getter)


###############################################################################
# LIST ################################################################# LIST #
###############################################################################


@cli.command()
@click.argument("proj_arg", required=False)
@click.argument("fold_arg", required=False)
@click.option("--project", "-p", required=False, help="Project ID.")
@click.option(
    "--folder",
    "-f",
    required=False,
    multiple=False,
    help="Folder to list files within.",
)
@click.option(
    "--size", "-sz", is_flag=True, default=False, help="Show size of project contents."
)
@click.option(
    "--config",
    "-c",
    required=False,
    type=click.Path(exists=True),
    help="Path to file with user credentials, destination, etc.",
)
@click.option(
    "--username",
    "-u",
    required=False,
    type=str,
    help="Your Data Delivery System username.",
)
@click.pass_obj
def ls(_, proj_arg, fold_arg, project, folder, size, config, username):
    """List the projects and the files within the projects."""

    project = proj_arg if proj_arg is not None else project
    folder = fold_arg if fold_arg is not None else folder

    if project is None and size:
        console = rich.console.Console(stderr=True, style="orange3")
        console.print(
            "\nNB! Showing the project size is not implemented in the "
            "listing command at this time. No size will be displayed.\n"
        )

    with dl.DataLister(project=project, config=config, username=username) as lister:

        # List all projects if project is None and all files if project spec
        if lister.project is None:
            lister.list_projects()
        else:
            lister.list_files(folder=folder, show_size=size)


###############################################################################
# DELETE ############################################################# DELETE #
###############################################################################


@cli.command()
@click.argument("proj_arg", required=False)
@click.option("--project", required=False, type=str, help="Project ID.")
@click.option(
    "--username",
    "-u",
    required=False,
    type=str,
    help="Your Data Delivery System username.",
)
@click.option(
    "--config",
    "-c",
    required=False,
    type=click.Path(exists=True),
    help="Path to file with user credentials, destination, etc.",
)
@click.option(
    "--rm-all", "-a", is_flag=True, default=False, help="Remove all project contents."
)
@click.option(
    "--file",
    "-f",
    required=False,
    type=str,
    multiple=True,
    help="Path within bucket to file to remove.",
)
@click.option(
    "--folder",
    "-d",
    required=False,
    type=str,
    multiple=True,
    help="Path within bucket to folder to remove.",
)
@click.pass_obj
def rm(_, proj_arg, project, username, config, rm_all, file, folder):
    """Delete the files within a project."""

    console = rich.console.Console()
    # One of proj_arg or project is required
    if all(x is None for x in [proj_arg, project]):
        console.print("No project specified, cannot remove anything.")
        os._exit(os.EX_OK)

    # Either all or a file
    if rm_all and (file or folder):
        console.print(
            "The options '--rm-all' and '--file'/'--folder' " "cannot be used together."
        )
        os._exit(os.EX_OK)

    project = proj_arg if proj_arg is not None else project

    # Will not delete anything if no file or folder specified
    if project and not any([rm_all, file, folder]):
        console.print(
            "One of the options must be specified to perform "
            "data deletion: '--rm-all' / '--file' / '--folder'."
        )
        os._exit(os.EX_OK)

    # Warn if trying to remove all contents
    if rm_all:
        rm_all = (
            rich.prompt.Prompt.ask(
                "> Are you sure you want to delete all files within project "
                f"{project}?",
                choices=["y", "n"],
                default="n",
            )
            == "y"
        )

    with dr.DataRemover(project=project, username=username, config=config) as remover:

        if rm_all:
            console = rich.console.Console(stderr=True, style="orange3")
            console.print(f"\nRemoving all files in project {project}...\n")

            remover.remove_all()

        if file:
            remover.remove_file(files=file)

        if folder:
<<<<<<< HEAD
            remover.remove_folder(folder=folder)


###############################################################################
# GET ################################################################### GET #
###############################################################################


@cli.command()
@click.option(
    "--config",
    "-c",
    required=False,
    type=click.Path(exists=True),
    help="Path to file with user credentials, destination, etc.",
)
@click.option(
    "--username",
    "-u",
    required=False,
    type=str,
    help="Your Data Delivery System username.",
)
@click.option(
    "--project",
    "-p",
    required=False,
    type=str,
    help="Project ID to which you're uploading data.",
)
@click.option(
    "--source",
    "-s",
    required=False,
    type=str,
    multiple=True,
    help="Path to file or directory (local).",
)
@click.option(
    "--source-path-file",
    "-spf",
    required=False,
    type=click.Path(exists=True),
    multiple=False,
    help="File containing path to files or directories. ",
)
@click.pass_obj
def get(_, config, username, project, source, source_path_file):

    with dg.DataGetter(
        username=username,
        config=config,
        project=project,
        source=source,
        source_path_file=source_path_file,
    ) as getter:
        LOG.debug(getter)
=======
            remover.remove_folder(folder=folder)
>>>>>>> deb27144
<|MERGE_RESOLUTION|>--- conflicted
+++ resolved
@@ -446,7 +446,6 @@
             remover.remove_file(files=file)
 
         if folder:
-<<<<<<< HEAD
             remover.remove_folder(folder=folder)
 
 
@@ -503,7 +502,4 @@
         source=source,
         source_path_file=source_path_file,
     ) as getter:
-        LOG.debug(getter)
-=======
-            remover.remove_folder(folder=folder)
->>>>>>> deb27144
+        LOG.debug(getter)