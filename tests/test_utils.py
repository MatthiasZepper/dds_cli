--- conflicted
+++ resolved
@@ -93,40 +93,6 @@
         assert exc_info.value.args[0] == "API Request failed.: Only Super Admin can add a MOTD."
 
 
-<<<<<<< HEAD
-def test_perform_request_activate_TOTP_error() -> None:
-    response_json: Dict = {
-        "message": ["message"],
-        "title": "",
-        "description": "",
-        "pi": "",
-        "email": "",
-    }
-    with Mocker() as mock:
-        mock.post(DDSEndpoint.USER_ACTIVATE_TOTP, status_code=400, json=response_json)
-        with raises(DDSCLIException) as exc_info:
-            perform_request(endpoint=DDSEndpoint.USER_ACTIVATE_TOTP, headers={}, method="post")
-
-        assert len(exc_info.value.args) == 1
-        assert exc_info.value.args[0] == "API Request failed."
-
-
-def test_perform_request_activate_HOTP_error() -> None:
-    response_json: Dict = {
-        "message": ["message"],
-        "title": "",
-        "description": "",
-        "pi": "",
-        "email": "",
-    }
-    with Mocker() as mock:
-        mock.post(DDSEndpoint.USER_ACTIVATE_HOTP, status_code=400, json=response_json)
-        with raises(DDSCLIException) as exc_info:
-            perform_request(endpoint=DDSEndpoint.USER_ACTIVATE_HOTP, headers={}, method="post")
-
-        assert len(exc_info.value.args) == 1
-        assert exc_info.value.args[0] == "API Request failed."
-=======
 def test_perform_request_project_access_errors() -> None:
     """Test that the `errors` in the response are parsed in the correct way."""
     response_json: Dict = {
@@ -170,4 +136,37 @@
 
         # Make sure that errors are parsed correctly
         assert "Invite error\ntest message\n   - project_1\n   - project_2" in str(exc_info.value)
->>>>>>> 52f331b0
+
+
+def test_perform_request_activate_TOTP_error() -> None:
+    response_json: Dict = {
+        "message": ["message"],
+        "title": "",
+        "description": "",
+        "pi": "",
+        "email": "",
+    }
+    with Mocker() as mock:
+        mock.post(DDSEndpoint.USER_ACTIVATE_TOTP, status_code=400, json=response_json)
+        with raises(DDSCLIException) as exc_info:
+            perform_request(endpoint=DDSEndpoint.USER_ACTIVATE_TOTP, headers={}, method="post")
+
+        assert len(exc_info.value.args) == 1
+        assert exc_info.value.args[0] == "API Request failed."
+
+
+def test_perform_request_activate_HOTP_error() -> None:
+    response_json: Dict = {
+        "message": ["message"],
+        "title": "",
+        "description": "",
+        "pi": "",
+        "email": "",
+    }
+    with Mocker() as mock:
+        mock.post(DDSEndpoint.USER_ACTIVATE_HOTP, status_code=400, json=response_json)
+        with raises(DDSCLIException) as exc_info:
+            perform_request(endpoint=DDSEndpoint.USER_ACTIVATE_HOTP, headers={}, method="post")
+
+        assert len(exc_info.value.args) == 1
+        assert exc_info.value.args[0] == "API Request failed."