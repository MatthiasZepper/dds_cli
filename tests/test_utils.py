from datetime import datetime, timedelta
from os import path
from io import StringIO
import sys
from typing import Dict, List, Tuple

from requests import get
from requests.exceptions import JSONDecodeError

from flask import Response
import rich
from rich.table import Table

from _pytest.capture import CaptureFixture
from requests_mock.adapter import _Matcher
from requests_mock.mocker import Mocker
from pytest import raises
<<<<<<< HEAD
from _pytest.logging import LogCaptureFixture
=======
from pyfakefs.fake_filesystem import FakeFilesystem
from unittest import mock
from unittest.mock import MagicMock
>>>>>>> e376e90b

from dds_cli import DDSEndpoint
from dds_cli.exceptions import (
    ApiRequestError,
    ApiResponseError,
    DDSCLIException,
    NoDataError,
    TokenDeserializationError,
    TokenExpirationMissingError,
)
from dds_cli.utils import (
    create_table,
    delete_folder,
    format_api_response,
    get_deletion_confirmation,
    get_json_response,
    get_required_in_response,
    get_token_expiration_time,
    get_token_header_contents,
    multiple_help_text,
    perform_request,
    print_or_page,
    readable_timedelta,
    sort_items,
)

sample_fully_authenticated_token = (
    "eyJhbGciOiJBMjU2S1ciLCJlbmMiOiJBMjU2R0"
    "NNIiwiZXhwIjoiMjAyMi0wMi0yNFQxNDo1MTow"
    "Ni4yMTg3OTgifQ.Ul5rfhy0S9iaX2dPGH93HtL"
    "-3tVdGBdAzzoTQXb_QJrcIIA0wEwdQw.95ii5p"
    "anPoIUV1Mf.cAwnDuri4kxjwnQfY48pS0rZ-ob"
    "-RnKBacUcOe0l3RJrMCbc2nfkdkzc7KBH06ESi"
    "D-I7MU-U6270uLa2M4ZcLk0AkCZ3S7xrm9-bDu"
    "_73yCDCIQravwphlxCVSSrNQUPU8BonwBuDu-5"
    "WjuJyL_zC7MBcduxau8L0Hpk0IOLfIDgEtq9uR"
    "ELIxjbw1-YEhOtUBKm3E3jevmohgCt7RqcbbuB"
    "ZtZgYSm5NjOO1XhHBz_kZo1lhONNVVDNUkAoAP"
    "FoJ7WOAPajCGiDi8yyq7e-ojcxoSf0gl5NVd25"
    "cmO7i4OqsXB9VNlN5asEZE4WXAmVrQTppCbTG_"
    "9te04fCDwGabzDqtdfUqX-d_yaQ_UYHmJMN1xc"
    "4aF-uWZtk3loyMZU-uedQPqsJSZ.ay0MIzbtmt"
    "GsxUm2blaKUA"
)

token_without_exp_claim_in_header = (
    "eyJhbGciOiJBMjU2S1ciLCJlbmMiOiJBMjU2R"
    "0NNIn0.3H7fZh-rxkSuERSgknz4fOtseDn6PN"
    "c0RR-1IU8EmoTfpOuMOTvVbg.a_UwR9ArB6kn"
    "1LEB.7Ko4g1Xs9S_EQsAbGCtc96x_h3P6lwZz"
    "_X6t1EKA-EFeLXgwjAHuX5S_rC7YK28rqIT_m"
    "9FQABgTSgi0nBHCUurPA43U2P2mDR9UOvCHFY"
    "QXLKyO3M-ykVrmNwSGZMjo3HHrmcuICiwiH7l"
    "boGl5Vr-iSFpyyuy33thSrlwfutI80sKe3RSm"
    "Kup_Mh7tM0mw0WbQezfAcNR_52BeP_ncbVxFl"
    "714ikyo2HCk0bKREIpetdaKCaoZgqlhOarlAU"
    "GwPaKtdgmXb7Ef4VKfYdnLIxqzv3RtVmZiEb1"
    "L-xCS4vnwXvw_bEa_QU-5HfyLYOszjAHiYHxr"
    "q8v1xnfoyWfd20OxQMhYueVzlPw1HfMSfvCNV"
    "LZO-vNNKHTaGnPyGuykhMNScIgkR1l8.TEp4L"
    "s4c29JtGogmdYbTbw"
)


def test_create_table() -> None:
    columns: List = ["column"]
    rows: Dict[str] = [{}]
    rows[0]["column"] = 0
    table: Table = create_table("", columns, rows)

    assert len(table.columns) == 1
    assert table.row_count == 1


def test_delete_folder(fs: FakeFilesystem) -> None:
    fs.create_dir("folder")
    fs.create_file("folder/file")
    assert path.isdir("folder") == True
    delete_folder("folder")
    assert path.isdir("folder") == False


def test_delete_folder_folder(fs: FakeFilesystem) -> None:
    fs.create_dir("folder/folder")
    fs.create_file("folder/file")
    assert path.isdir("folder") == True
    delete_folder("folder")
    assert path.isdir("folder") == False


def test_format_api_response_boolean_true() -> None:
    assert (
        format_api_response(response=True, key="", binary=True, always_show=True)
        == ":white_heavy_check_mark:"
    )


def test_format_api_response_boolean_false() -> None:
    assert format_api_response(response=False, key="", binary=False, always_show=False) == ":x:"


def test_format_api_response_number_size() -> None:
    assert format_api_response(response=0, key="Size", binary=False, always_show=False) == "0.0 B"


def test_format_api_response_number_size_negative() -> None:
    assert format_api_response(response=-1, key="Size", binary=False, always_show=False) == "-1.0 B"


def test_format_api_response_number() -> None:
    assert format_api_response(response=0, key="Cost", binary=False, always_show=False) == "0.0 kr"


def test_format_api_response_bytes_binary() -> None:
    assert (
        format_api_response(response=5000000000, key="Usage", binary=True, always_show=False)
        == "4.7 GiBH"
    )


def test_format_api_response_cost() -> None:
    assert (
        format_api_response(response=1000000, key="Cost", binary=False, always_show=False)
        == "1.0 Mkr"
    )


def test_get_deletion_confirmation() -> None:
    def ask(question: str) -> str:
        return "delete"

    def Confirm() -> str:
        return ""

    def prompt() -> str:
        return ""

    rich.prompt = prompt
    rich.prompt.Confirm = Confirm
    rich.prompt.Confirm.ask = ask

    assert get_deletion_confirmation("delete", "project") == "delete"


def test_get_deletion_confirmation_abort() -> None:
    def ask(question: str) -> str:
        return "abort"

    def Confirm() -> str:
        return ""

    def prompt() -> str:
        """"""

    rich.prompt = prompt
    rich.prompt.Confirm = Confirm
    rich.prompt.Confirm.ask = ask

    assert get_deletion_confirmation("delete", "project") == "abort"


def test_get_json_response() -> None:
    url: str = "http://localhost"

    with Mocker() as mock:
        mock.get(url, status_code=200, json={})
        response: Response = get(url)
        response_json: Dict = get_json_response(response)

        assert type(response_json) == dict
        assert response_json == {}


def test_get_json_response_error(capsys: CaptureFixture) -> None:
    url: str = "http://localhost"

    with Mocker() as mock:
        mock.get(url, status_code=200, text="text")
        response: Response = get(url)
        with raises(SystemExit) as exc_info:
            response_json: Dict = get_json_response(response)

            assert type(response_json) == Dict
            assert response_json == {}

    # Get stderr
    captured = capsys.readouterr()

    assert captured.out == ""
    assert captured.err == ""

    assert exc_info.type == SystemExit
    assert exc_info.value.code == None
    assert len(exc_info.value.args) == 0


def test_get_required_in_response() -> None:
    response: Response = {"key": "value"}
    assert get_required_in_response(["key"], response) == ("value",)


def test_get_required_in_response_error() -> None:
    response: Response = {}
    with raises(ApiResponseError) as exc_info:
        get_required_in_response(["key"], response)

    assert len(exc_info.value.args) == 1
    assert exc_info.value.args[0] == "The following information was not returned: ['key']"


def test_get_token_expiration_time_successful() -> None:
    exp_claim_in_token_header = get_token_expiration_time(token=sample_fully_authenticated_token)
    assert isinstance(datetime.fromisoformat(exp_claim_in_token_header), datetime)


def test_get_token_expiration_time_exception() -> None:
    with raises(TokenExpirationMissingError) as error:
        get_token_expiration_time(token=token_without_exp_claim_in_header)

    assert "Expiration time could not be found in the header of the token." in str(error.value)


def test_get_token_header_contents_exception() -> None:
    with raises(TokenDeserializationError) as error:
        get_token_header_contents(token="not.a.token")

    assert "Token could not be deserialized" in str(error.value)

    with raises(TokenDeserializationError) as error:
        get_token_header_contents(token="notatoken")

    assert "Token could not be deserialized" in str(error.value)

    with raises(TokenDeserializationError) as error:
        get_token_header_contents(token="not.a.token.not.a")

    assert "Token could not be deserialized" in str(error.value)


def test_multiple_help_text() -> None:
    assert (
        multiple_help_text("")
        == " Use the option multiple times to specify more than one  [multiple]"
    )


def test_perform_request_post_request() -> None:
    url: str = "http://localhost"
    with Mocker() as mock:
        mock.post(url, status_code=200, json={})
        response: tuple(Response, str) = perform_request(endpoint=url, headers={}, method="post")
        assert response[0] == {}


def test_perform_request_put_request() -> None:
    url: str = "http://localhost"
    response_json: Dict = {"status": 200}
    with Mocker() as mock:
        response: _Matcher = mock.put(url, status_code=200, json={})
        perform_request(endpoint=url, headers={}, method="put")

        assert response.called == True


def test_perform_request_delete_request() -> None:
    url: str = "http://localhost"
    with Mocker() as mock:
        response: _Matcher = mock.delete(url, status_code=200, json={})
        perform_request(endpoint=url, headers={}, method="delete")

        assert response.called == True


def test_perform_request_error() -> None:
    url: str = "http://localhost"
    with Mocker() as mock:
        mock.get(url, status_code=404, json={})
        with raises(DDSCLIException) as exc_info:
            perform_request(
                endpoint=url,
                headers={},
                method="get",
            )

        assert len(exc_info.value.args) == 1
        assert exc_info.value.args[0] == "API Request failed.: Unexpected error!"


def test_perform_request_request_exception() -> None:
    with raises(ApiRequestError) as exc_info:
        perform_request(
            endpoint="http://localhost",
            headers={},
            method="get",
        )

    assert len(exc_info.value.args) == 1
    assert exc_info.value.args[0] == "API Request failed.: The database seems to be down."


def test_perform_request_json_decode_error() -> None:
    """Parse json from string"""
    url: str = "http://localhost"
    with Mocker() as mock:
        mock.get(url, status_code=200, text="str")
        with raises(ApiResponseError) as exc_info:
            perform_request(
                endpoint=url,
                headers={},
                method="get",
            )

        assert len(exc_info.value.args) == 1
        assert exc_info.value.args[0] == "[Errno Expecting value] str: 0"


def test_perform_request_api_response_error_internal_server_error() -> None:
    url: str = "http://localhost"
    response_json: Dict = {
        "status": 500,
    }
    with Mocker() as mock:
        mock.get(url, status_code=500, json=response_json)
        with raises(ApiResponseError) as exc_info:
            perform_request(
                endpoint=url,
                headers={},
                method="get",
                error_message="Error",
            )

        assert len(exc_info.value.args) == 1
        assert exc_info.value.args[0] == "Error: None"


def test_perform_request_project_creation_error() -> None:
    response_json: Dict = {
        "message": "message",
        "title": "",
        "description": "",
        "pi": "",
        "email": "",
    }
    with Mocker() as mock:
        mock.post(DDSEndpoint.CREATE_PROJ, status_code=400, json=response_json)
        with raises(DDSCLIException) as exc_info:
            _: tuple(Response, str) = perform_request(
                endpoint=DDSEndpoint.CREATE_PROJ, headers={}, method="post"
            )

        assert len(exc_info.value.args) == 1
        assert exc_info.value.args[0] == "API Request failed.: message"


def test_perform_request_project_creation_error_list() -> None:
    response_json: Dict = {
        "message": ["message"],
        "title": "",
        "description": "",
        "pi": "",
        "email": "",
    }
    with Mocker() as mock:
        mock.post(DDSEndpoint.CREATE_PROJ, status_code=400, json=response_json)
        with raises(DDSCLIException) as exc_info:
            _: tuple(Response, str) = perform_request(
                endpoint=DDSEndpoint.CREATE_PROJ, headers={}, method="post"
            )

        assert len(exc_info.value.args) == 1
        assert exc_info.value.args[0] == "API Request failed.: message"


def test_perform_request_project_creation_error_insufficient_credentials() -> None:
    response_json: Dict = {
        "message": "You do not have the required permissions to create a project.",
        "title": "",
        "description": "",
        "pi": "",
        "email": "",
    }
    with Mocker() as mock:
        mock.post(DDSEndpoint.CREATE_PROJ, status_code=403, json=response_json)
        with raises(DDSCLIException) as exc_info:
            _: tuple(Response, str) = perform_request(
                endpoint=DDSEndpoint.CREATE_PROJ, headers={}, method="post"
            )

        assert len(exc_info.value.args) == 1
        assert (
            exc_info.value.args[0]
            == "API Request failed.: You do not have the required permissions to create a project."
        )


def test_perform_request_add_motd_error_insufficient_credentials() -> None:
    response_json: Dict = {
        "message": "Only Super Admin can add a MOTD.",
        "title": "",
        "description": "",
        "pi": "",
        "email": "",
    }
    with Mocker() as mock:
        mock.post(DDSEndpoint.ADD_NEW_MOTD, status_code=403, json=response_json)
        with raises(DDSCLIException) as exc_info:
            _: tuple(Response, str) = perform_request(
                endpoint=DDSEndpoint.ADD_NEW_MOTD, headers={}, method="post"
            )

        assert len(exc_info.value.args) == 1
        assert exc_info.value.args[0] == "API Request failed.: Only Super Admin can add a MOTD."


def test_perform_request_project_access_errors() -> None:
    """Test that the `errors` in the response are parsed in the correct way."""
    response_json: Dict = {
        "email": "test@mail.com",
        "errors": {"project_1": "test message", "project_2": "test message"},
        "status": 400,
    }
    with Mocker() as mock:
        mock.post(DDSEndpoint.PROJ_ACCESS, status_code=400, json=response_json)
        with raises(DDSCLIException) as exc_info:
            _: tuple(Response, str) = perform_request(
                endpoint=DDSEndpoint.PROJ_ACCESS,
                headers={},
                method="post",
                error_message="Project access error",
            )

        # Make sure that errors are parsed correctly
        assert "Project access error\ntest message\n   - project_1\n   - project_2" in str(
            exc_info.value
        )


def test_perform_request_add_user_errors() -> None:
    """Attempt to invite user, but the user does not have access."""
    response_json: Dict = {
        "email": "test_email@mail.com",
        "message": "test message",
        "status": 400,
        "errors": {"project_1": "test message", "project_2": "test message"},
    }
    with Mocker() as mock:
        mock.post(DDSEndpoint.USER_ADD, status_code=400, json=response_json)
        with raises(DDSCLIException) as exc_info:
            _: tuple(Response, str) = perform_request(
                endpoint=DDSEndpoint.USER_ADD,
                headers={},
                method="post",
                error_message="Invite error",
            )

        # Make sure that errors are parsed correctly
        assert "Invite error\ntest message\n   - project_1\n   - project_2" in str(exc_info.value)


def test_perform_request_activate_TOTP_error() -> None:
    response_json: Dict = {
        "message": "test message",
        "title": "",
        "description": "",
        "pi": "",
        "email": "",
    }
    with Mocker() as mock:
        mock.post(DDSEndpoint.USER_ACTIVATE_TOTP, status_code=400, json=response_json)
        with raises(DDSCLIException) as exc_info:
            perform_request(endpoint=DDSEndpoint.USER_ACTIVATE_TOTP, headers={}, method="post")

        assert len(exc_info.value.args) == 1
        assert exc_info.value.args[0] == "API Request failed.: test message"


def test_perform_request_activate_HOTP_error() -> None:
    response_json: Dict = {
        "message": "test message",
        "title": "",
        "description": "",
        "pi": "",
        "email": "",
    }
    with Mocker() as mock:
        mock.post(DDSEndpoint.USER_ACTIVATE_HOTP, status_code=400, json=response_json)
        with raises(DDSCLIException) as exc_info:
            perform_request(endpoint=DDSEndpoint.USER_ACTIVATE_HOTP, headers={}, method="post")

        assert len(exc_info.value.args) == 1
        assert exc_info.value.args[0] == "API Request failed.: test message"


<<<<<<< HEAD
def test_perform_request_custom_header_message(caplog: LogCaptureFixture) -> None:
    url: str = "http://localhost"
    with Mocker() as mock:
        mock.get(url, status_code=200, headers={"X-Server-Message": "message"}, json={})
        perform_request(endpoint=url, method="get")

        assert "message" in caplog.text
=======
def test_print_or_page() -> None:
    table = Table()
    table.add_column()

    # Get stdout
    output: StringIO = StringIO()
    sys.stdout = output

    print_or_page(table)

    sys.stdout = sys.__stdout__

    assert len(output.getvalue()) == 20


def test_print_or_page_multiple_rows() -> None:
    table = Table()
    table.add_column()
    for i in range(0, 100):
        table.add_row()

    # Get stdout
    output: StringIO = StringIO()
    sys.stdout = output

    print_or_page(table)

    sys.stdout = sys.__stdout__

    assert len(output.getvalue()) == 520


def test_print_or_page_error() -> None:
    table = Table()
    with raises(NoDataError) as exc_info:
        print_or_page(table)

    assert len(exc_info.value.args) == 1
    assert exc_info.value.args[0] == "No users found."


def test_readable_timedelta() -> None:
    assert readable_timedelta(timedelta(seconds=60)) == "1 minute"
    assert readable_timedelta(timedelta(milliseconds=-100)) == "less than a minute"

    assert readable_timedelta(timedelta(milliseconds=100)) == "less than a minute"
    assert readable_timedelta(timedelta(seconds=59)) == "less than a minute"
    assert readable_timedelta(timedelta(seconds=60)) == "1 minute"
    assert readable_timedelta(timedelta(minutes=1)) == "1 minute"
    assert readable_timedelta(timedelta(seconds=98765)) == "1 day 3 hours 26 minutes"
    assert readable_timedelta(timedelta(hours=3)) == "3 hours"
    assert readable_timedelta(timedelta(days=1)) == "1 day"


def test_sort_items_empty_list() -> None:
    assert sort_items(items=[], sort_by="") == []


def test_sort_items_sorted() -> None:
    assert sort_items(
        items=[{"column": 1}, {"column": 2}, {"column": 3}, {"column": 4}, {"column": 5}],
        sort_by="column",
    ) == [{"column": 1}, {"column": 2}, {"column": 3}, {"column": 4}, {"column": 5}]


def test_sort_items_unsorted() -> None:
    assert sort_items(
        items=[{"column": 5}, {"column": 4}, {"column": 3}, {"column": 2}, {"column": 1}],
        sort_by="column",
    ) == [{"column": 1}, {"column": 2}, {"column": 3}, {"column": 4}, {"column": 5}]
>>>>>>> e376e90b
<|MERGE_RESOLUTION|>--- conflicted
+++ resolved
@@ -15,13 +15,10 @@
 from requests_mock.adapter import _Matcher
 from requests_mock.mocker import Mocker
 from pytest import raises
-<<<<<<< HEAD
 from _pytest.logging import LogCaptureFixture
-=======
 from pyfakefs.fake_filesystem import FakeFilesystem
 from unittest import mock
 from unittest.mock import MagicMock
->>>>>>> e376e90b
 
 from dds_cli import DDSEndpoint
 from dds_cli.exceptions import (
@@ -515,15 +512,6 @@
         assert exc_info.value.args[0] == "API Request failed.: test message"
 
 
-<<<<<<< HEAD
-def test_perform_request_custom_header_message(caplog: LogCaptureFixture) -> None:
-    url: str = "http://localhost"
-    with Mocker() as mock:
-        mock.get(url, status_code=200, headers={"X-Server-Message": "message"}, json={})
-        perform_request(endpoint=url, method="get")
-
-        assert "message" in caplog.text
-=======
 def test_print_or_page() -> None:
     table = Table()
     table.add_column()
@@ -593,5 +581,4 @@
     assert sort_items(
         items=[{"column": 5}, {"column": 4}, {"column": 3}, {"column": 2}, {"column": 1}],
         sort_by="column",
-    ) == [{"column": 1}, {"column": 2}, {"column": 3}, {"column": 4}, {"column": 5}]
->>>>>>> e376e90b
+    ) == [{"column": 1}, {"column": 2}, {"column": 3}, {"column": 4}, {"column": 5}]